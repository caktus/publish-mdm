from pathlib import Path

import requests
import structlog
from django import forms
from django.conf import settings
from django.http import QueryDict
from django.urls import reverse_lazy
from import_export import forms as import_export_forms
from import_export.tmp_storages import MediaStorage
from invitations.adapters import get_invitations_adapter
from invitations.exceptions import AlreadyAccepted, AlreadyInvited, UserRegisteredEmail

from apps.mdm.models import Fleet
from apps.patterns.forms import PlatformFormMixin
from apps.patterns.widgets import (
    BaseEmailInput,
    CheckboxInput,
    CheckboxSelectMultiple,
    EmailInput,
    FileInput,
    InputWithAddon,
    PasswordInput,
    Select,
    TextInput,
)

from .etl.odk.client import PublishMDMClient
from .http import HttpRequest
from .models import (
    AppUser,
    AppUserTemplateVariable,
    CentralServer,
    FormTemplate,
    Organization,
    OrganizationInvitation,
    Project,
    ProjectTemplateVariable,
    TemplateVariable,
)

logger = structlog.getLogger(__name__)


class ProjectSyncForm(PlatformFormMixin, forms.Form):
    """Form for syncing projects from an ODK Central server.

    In addition to processing the form normally, this form also handles
    render logic for the project field during an HTMX request.
    """

    server = forms.ModelChoiceField(
        # The queryset will be updated based on the current organization in __init__()
        queryset=None,
        # When a server is selected, the project field below is populated with
        # the available projects for that server using HMTX.
        widget=Select(
            attrs={
                "hx-trigger": "change",
                "hx-target": "#id_project_container",
                "hx-swap": "innerHTML",
                "hx-indicator": ".loading",
            }
        ),
        empty_label="Select an ODK Central server...",
    )
    project = forms.ChoiceField(widget=Select(attrs={"disabled": "disabled"}))

    def __init__(self, request: HttpRequest, data: QueryDict, *args, **kwargs):
        htmx_data = data.copy() if request.htmx else {}
        # Don't bind the form on an htmx request, otherwise we'll see "This
        # field is required" errors
        data = data if not request.htmx else None
        super().__init__(data, *args, **kwargs)
        # The server field is populated with the CentralServers linked to the current
        # Organization whose username and password fields are set
        self.fields["server"].queryset = central_servers = (
            request.organization.central_servers.filter(
                username__isnull=False, password__isnull=False
            )
        )
        self.fields["server"].widget.attrs["hx-get"] = reverse_lazy(
            "publish_mdm:server-sync-projects", args=[request.organization.slug]
        )
        # Set `project` field choices when a server is provided either via a
        # POST or HTMX request
        if (
            (server_id := htmx_data.get("server") or self.data.get("server"))
            and server_id.isdigit()
            and (central_server := central_servers.filter(id=server_id).first())
        ):
            self.set_project_choices(central_server)
            self.fields["project"].widget.attrs.pop("disabled", None)

    def set_project_choices(self, central_server: CentralServer):
        central_server.decrypt()
        with PublishMDMClient(central_server=central_server) as client:
            self.fields["project"].choices = [
                (project.id, project.name) for project in client.projects.list()
            ]


class PublishTemplateForm(PlatformFormMixin, forms.Form):
    """Form for publishing a form template to ODK Central."""

    form_template = forms.IntegerField(widget=forms.HiddenInput())
    app_users = forms.CharField(
        required=False,
        label="Limit App Users",
        help_text="Publish to a limited set of app users by entering a comma-separated list.",
        widget=TextInput(attrs={"placeholder": "e.g., 10001, 10002, 10003", "autofocus": True}),
    )

    def __init__(self, request: HttpRequest, form_template: FormTemplate, *args, **kwargs):
        self.request = request
        self.form_template = form_template
        kwargs["initial"] = {"form_template": form_template.id}
        super().__init__(*args, **kwargs)

    def clean_app_users(self):
        """Validate by checking if the entered app users are in this project."""
        if app_users := self.cleaned_data.get("app_users"):
            app_users_list = [name.strip() for name in app_users.split(",")]
            app_users_in_db = self.form_template.get_app_users(names=app_users_list).order_by(
                "name"
            )
            if len(app_users_in_db) != len(app_users_list):
                invalid_users = sorted(
                    set(app_users_list) - {user.name for user in app_users_in_db}
                )
                error_message = "Invalid App Users: " + ", ".join(invalid_users)
                raise forms.ValidationError(error_message)
            return app_users_in_db
        return []


class FileFormatChoiceField(forms.ChoiceField):
    """Field for selecting a file format for importing and exporting."""

    widget = Select

    def __init__(self, *args, **kwargs):
        # Load the available file formats from Django settings
        self.formats = settings.IMPORT_EXPORT_FORMATS
        choices = [("", "---")] + [
            (i, format().get_title()) for i, format in enumerate(self.formats)
        ]
        super().__init__(choices=choices, *args, **kwargs)

    def clean(self, value):
        """Return the selected file format instance."""
        Format = self.formats[int(value)]
        return Format()


class AppUserImportExportFormMixin(PlatformFormMixin, forms.Form):
    """Base form for importing and exporting AppUsers."""

    format = FileFormatChoiceField()

    def __init__(self, resources, **kwargs):
        # Formats are handled by the FileFormatChoiceField, so we pass an empty list
        # to the parent class
        super().__init__(formats=[], resources=resources, **kwargs)

    def _init_formats(self, formats):
        # Again, formats are handled by the FileFormatChoiceField, so nothing to do here
        pass


class AppUserExportForm(AppUserImportExportFormMixin, import_export_forms.ImportExportFormBase):
    """Form for exporting AppUsers to a file."""

    pass


class AppUserImportForm(AppUserImportExportFormMixin, import_export_forms.ImportForm):
    """Form for importing AppUsers from a file."""

    import_file = forms.FileField(label="File to import", widget=FileInput)

    def __init__(self, resources, **kwargs):
        super().__init__(resources, **kwargs)
        # Add CSS classes to the import file and format fields so JS can detect them
        self.fields["import_file"].widget.attrs["class"] = "guess_format"
        self.fields["format"].widget.attrs["class"] = "guess_format"

    def clean(self):
        import_format = self.cleaned_data.get("format")
        import_file = self.cleaned_data.get("import_file")
        if import_format and import_file:
            data = import_file.read()
            if not import_format.is_binary():
                import_format.encoding = "utf-8-sig"
            try:
                self.dataset = import_format.create_dataset(data)
            except Exception:
                # Using debug() instead of exception() or error() so that it's not
                # logged in Sentry
                logger.debug(
                    "An error occurred when reading AppUser import file",
                    selected_format=import_format.get_title(),
                    filename=import_file.name,
                    exc_info=True,
                )
                raise forms.ValidationError(
                    {
                        "format": (
                            "An error was encountered while trying to read the file. "
                            "Ensure you have chosen the correct format for the file."
                        )
                    }
                )
            self.file_data = data
        return self.cleaned_data


class AppUserConfirmImportForm(import_export_forms.ConfirmImportForm):
    format = FileFormatChoiceField(widget=forms.HiddenInput)

    def clean(self):
        import_format = self.cleaned_data.get("format")
        import_file_name = self.cleaned_data.get("import_file_name")
        if import_format and import_file_name:
            # Read the temp file and create a tablib.Dataset that we'll use for importing
            if not import_format.is_binary():
                import_format.encoding = "utf-8-sig"
            tmp_storage = MediaStorage(
                name=import_file_name,
                encoding=import_format.encoding,
                read_mode=import_format.get_read_mode(),
            )
            data = None
            try:
                data = tmp_storage.read()
                self.dataset = import_format.create_dataset(data)
            except Exception:
                # Either the temp file could not be read, or there was an error
                # parsing the file using the selected format
                logger.exception(
                    "An error occurred when reading AppUser import temp file in confirm stage",
                    selected_format=import_format.get_title(),
                    filename=import_file_name,
                )
                raise forms.ValidationError(
                    "An error was encountered while trying to read the file."
                )
            finally:
                if data is not None:
                    # Delete the temp file
                    tmp_storage.remove()
        return self.cleaned_data


class FormTemplateForm(PlatformFormMixin, forms.ModelForm):
    class Meta:
        model = FormTemplate
        exclude = ["project"]
        widgets = {
            "title_base": TextInput,
            "form_id_base": TextInput,
            "template_url": InputWithAddon(
                addon_content="Select with Google Picker", addon_attrs={"onclick": "createPicker()"}
            ),
            "template_url_user": forms.HiddenInput,
        }


class AppUserForm(PlatformFormMixin, forms.ModelForm):
    """A form for adding or editing an AppUser."""

    class Meta:
        model = AppUser
        fields = ["name"]
        widgets = {
            "name": TextInput,
        }

    def clean_name(self):
        """Check if another AppUser has the same name within the same project."""
        name = self.cleaned_data.get("name")
        if name and (
            self.instance.project.app_users.exclude(id=self.instance.id)
            .filter(name__iexact=name)
            .exists()
        ):
            raise forms.ValidationError(
                "An app user with the same name already exists in the current project."
            )
        return name


class AppUserTemplateVariableForm(PlatformFormMixin, forms.ModelForm):
    """A form for adding or editing an AppUserTemplateVariable."""

    class Meta:
        model = AppUserTemplateVariable
        fields = ["template_variable", "value"]
        widgets = {
            "template_variable": Select,
            "value": TextInput,
        }


AppUserTemplateVariableFormSet = forms.models.inlineformset_factory(
    AppUser, AppUserTemplateVariable, form=AppUserTemplateVariableForm, extra=0
)
AppUserTemplateVariableFormSet.deletion_widget = CheckboxInput


class ProjectForm(PlatformFormMixin, forms.ModelForm):
    """A form for editing a Project."""

    class Meta:
        model = Project
        fields = ["name", "central_server", "template_variables", "app_language"]
        widgets = {
            "name": TextInput,
            "central_server": Select,
            "template_variables": CheckboxSelectMultiple,
            "app_language": Select(attrs={"class": "!w-30"}),
        }

    def __init__(self, *args, **kwargs):
        super().__init__(*args, **kwargs)
        # Limit template variables and central servers to those linked to the project's organization
        self.fields[
            "template_variables"
        ].queryset = self.instance.organization.template_variables.all()
        self.fields["central_server"].queryset = self.instance.organization.central_servers.all()


class ProjectTemplateVariableForm(PlatformFormMixin, forms.ModelForm):
    """A form for adding or editing a ProjectTemplateVariable."""

    class Meta:
        model = ProjectTemplateVariable
        fields = ["template_variable", "value"]
        widgets = {
            "template_variable": Select,
            "value": TextInput,
        }

    def __init__(self, *args, **kwargs):
        valid_template_variables = kwargs.pop("valid_template_variables", None)
        super().__init__(*args, **kwargs)
        if valid_template_variables is not None:
            self.fields["template_variable"].queryset = valid_template_variables


ProjectTemplateVariableFormSet = forms.models.inlineformset_factory(
    Project, ProjectTemplateVariable, form=ProjectTemplateVariableForm, extra=0
)
ProjectTemplateVariableFormSet.deletion_widget = CheckboxInput


class OrganizationForm(PlatformFormMixin, forms.ModelForm):
    class Meta:
        model = Organization
        fields = ["name", "slug"]
        widgets = {
            "name": TextInput,
            "slug": TextInput,
        }


class CleanOrganizationInvitationMixin:
    """Similar to django-invitation's CleanEmailMixin, but checks for invitations
    to the same organization.
    """

    def validate_invitation(self, email, organization):
        if OrganizationInvitation.objects.all_valid().filter(
            email__iexact=email, organization=organization, accepted=False
        ):
            raise AlreadyInvited
        elif OrganizationInvitation.objects.filter(
            email__iexact=email, organization=organization, accepted=True
        ):
            raise AlreadyAccepted
        elif organization.users.filter(email__iexact=email):
            raise UserRegisteredEmail
        else:
            return True

    def clean(self):
        email = self.cleaned_data["email"]
        email = get_invitations_adapter().clean_email(email)
        if hasattr(self, "organization"):
            organization = self.organization
        else:
            organization = self.cleaned_data["organization"]

        errors = {
            "already_invited": f"This e-mail address has already been invited to {organization}.",
            "already_accepted": f"This e-mail address has already accepted an invite to {organization}.",
            "email_in_use": f"A user with this e-mail address has already joined {organization}.",
        }
        try:
            self.validate_invitation(email, organization)
        except AlreadyInvited:
            raise forms.ValidationError({"email": errors["already_invited"]})
        except AlreadyAccepted:
            raise forms.ValidationError({"email": errors["already_accepted"]})
        except UserRegisteredEmail:
            raise forms.ValidationError({"email": errors["email_in_use"]})
        return self.cleaned_data


class OrganizationInviteForm(PlatformFormMixin, CleanOrganizationInvitationMixin, forms.Form):
    email = forms.EmailField(widget=TextInput)

    def __init__(self, *args, **kwargs):
        self.organization = kwargs.pop("organization")
        super().__init__(*args, **kwargs)


class OrganizationInvitationAdminAddForm(CleanOrganizationInvitationMixin, forms.ModelForm):
    """Similar to django-invitation's InvitationAdminAddForm but includes the organization field."""

    class Meta:
        model = OrganizationInvitation
        fields = ("email", "organization", "inviter")

    def save(self, *args, **kwargs):
        cleaned_data = super().clean()
        email = cleaned_data.get("email")
        organization = cleaned_data.get("organization")
        params = {"email": email, "organization": organization}
        if cleaned_data.get("inviter"):
            params["inviter"] = cleaned_data.get("inviter")
        instance = OrganizationInvitation.create(**params)
        instance.send_invitation(self.request)
        super().save(*args, **kwargs)
        return instance


class TemplateVariableForm(PlatformFormMixin, forms.ModelForm):
    """A form for adding or editing a TemplateVariable."""

    class Meta:
        model = TemplateVariable
        fields = ["name", "transform"]
        widgets = {
            "name": TextInput,
            "transform": Select,
        }


TemplateVariableFormSet = forms.models.inlineformset_factory(
    Organization, TemplateVariable, form=TemplateVariableForm, extra=0
)
TemplateVariableFormSet.deletion_widget = CheckboxInput


<<<<<<< HEAD
class FleetForm(PlatformFormMixin, forms.ModelForm):
    class Meta:
        model = Fleet
        fields = ["name", "project"]
        widgets = {
            "name": TextInput,
            "project": Select,
=======
class CentralServerForm(forms.ModelForm):
    """A form for adding or editing a CentralServer."""

    class Meta:
        model = CentralServer
        fields = "__all__"
        widgets = {
            "username": BaseEmailInput(render_value=False),
            "password": forms.widgets.PasswordInput,
>>>>>>> cabb1efb
        }

    def __init__(self, *args, **kwargs):
        super().__init__(*args, **kwargs)
<<<<<<< HEAD
        self.fields["project"].queryset = self.instance.organization.projects.all()

    def clean_name(self):
        """Check if another Fleet has the same name within the same organization."""
        name = self.cleaned_data.get("name")
        if name and (
            self.instance.organization.fleets.exclude(id=self.instance.id)
            .filter(name__iexact=name)
            .exists()
        ):
            raise forms.ValidationError(
                "A fleet with the same name already exists in the current organization."
            )
        return name
=======
        if self.instance.id:
            # PasswordInput and BaseEmailInput with render_value=False do not
            # render the current value for security purposes (default is False
            # for PasswordInput). Add some help text to indicate that a value
            # exists even if the input is empty, and the user can leave it blank
            # to keep the current value.
            for field_name in ("username", "password"):
                field = self.fields[field_name]
                if not field.widget.render_value and getattr(self.instance, field_name):
                    field.help_text = (
                        f"A {field_name} exists. You can leave it blank to keep the current value."
                    )
                    field.required = False

    def clean(self):
        if not self.errors and (
            self.cleaned_data["username"]
            or self.cleaned_data["password"]
            or "base_url" in self.changed_data
        ):
            # Strip trailing "/" from base_url
            self.cleaned_data["base_url"] = self.cleaned_data["base_url"].rstrip("/")
            # Validate the base URL and credentials by checking if we can log in
            # https://docs.getodk.org/central-api-authentication/#logging-in
            if not (self.cleaned_data["username"] and self.cleaned_data["password"]):
                # We'll need to get at least one of the credentials from the database
                self.instance.decrypt()
            try:
                response = requests.post(
                    self.cleaned_data["base_url"] + "/v1/sessions",
                    json={
                        "email": self.cleaned_data["username"] or self.instance.username,
                        "password": self.cleaned_data["password"] or self.instance.password,
                    },
                    timeout=10,
                )
            except requests.RequestException:
                # Probably an invalid base_url
                success = False
            else:
                success = response.status_code == 200
            if not success:
                raise forms.ValidationError(
                    "The base URL and/or login credentials appear to be incorrect. Please try again."
                )
        return self.cleaned_data

    def save(self, commit=True):
        if self.instance.id:
            # Delete the pyodk cache file if it exists, else pyodk will continue
            # using the cached auth token until it expires (24h after it was created)
            Path(f"/tmp/.pyodk_cache_{self.instance.id}.toml").unlink(missing_ok=True)
        return super().save(commit)


class CentralServerFrontendForm(PlatformFormMixin, CentralServerForm):
    """A form for adding or editing a CentralServer on the frontend."""

    class Meta(CentralServerForm.Meta):
        fields = ["base_url", "username", "password"]
        widgets = {
            "base_url": TextInput,
            "username": EmailInput(render_value=False),
            "password": PasswordInput,
        }
>>>>>>> cabb1efb
<|MERGE_RESOLUTION|>--- conflicted
+++ resolved
@@ -453,15 +453,6 @@
 TemplateVariableFormSet.deletion_widget = CheckboxInput
 
 
-<<<<<<< HEAD
-class FleetForm(PlatformFormMixin, forms.ModelForm):
-    class Meta:
-        model = Fleet
-        fields = ["name", "project"]
-        widgets = {
-            "name": TextInput,
-            "project": Select,
-=======
 class CentralServerForm(forms.ModelForm):
     """A form for adding or editing a CentralServer."""
 
@@ -471,27 +462,10 @@
         widgets = {
             "username": BaseEmailInput(render_value=False),
             "password": forms.widgets.PasswordInput,
->>>>>>> cabb1efb
         }
 
     def __init__(self, *args, **kwargs):
         super().__init__(*args, **kwargs)
-<<<<<<< HEAD
-        self.fields["project"].queryset = self.instance.organization.projects.all()
-
-    def clean_name(self):
-        """Check if another Fleet has the same name within the same organization."""
-        name = self.cleaned_data.get("name")
-        if name and (
-            self.instance.organization.fleets.exclude(id=self.instance.id)
-            .filter(name__iexact=name)
-            .exists()
-        ):
-            raise forms.ValidationError(
-                "A fleet with the same name already exists in the current organization."
-            )
-        return name
-=======
         if self.instance.id:
             # PasswordInput and BaseEmailInput with render_value=False do not
             # render the current value for security purposes (default is False
@@ -557,4 +531,30 @@
             "username": EmailInput(render_value=False),
             "password": PasswordInput,
         }
->>>>>>> cabb1efb
+
+
+class FleetForm(PlatformFormMixin, forms.ModelForm):
+    class Meta:
+        model = Fleet
+        fields = ["name", "project"]
+        widgets = {
+            "name": TextInput,
+            "project": Select,
+        }
+
+    def __init__(self, *args, **kwargs):
+        super().__init__(*args, **kwargs)
+        self.fields["project"].queryset = self.instance.organization.projects.all()
+
+    def clean_name(self):
+        """Check if another Fleet has the same name within the same organization."""
+        name = self.cleaned_data.get("name")
+        if name and (
+            self.instance.organization.fleets.exclude(id=self.instance.id)
+            .filter(name__iexact=name)
+            .exists()
+        ):
+            raise forms.ValidationError(
+                "A fleet with the same name already exists in the current organization."
+            )
+        return name