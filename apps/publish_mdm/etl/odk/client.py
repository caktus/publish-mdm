from pathlib import Path

import structlog
<<<<<<< HEAD
=======
from pydantic import BaseModel, SecretStr, field_validator
from pyodk._endpoints.auth import AuthService
>>>>>>> f8679be3
from pyodk._utils import config
from pyodk.client import Client, Session
from pyodk.errors import PyODKError

from .publish import PublishService

logger = structlog.getLogger(__name__)

CONFIG_TOML = """
[central]
base_url = "http://localhost"
username = "username"
password = "password"
default_project_id = 999
"""


<<<<<<< HEAD
=======
class CentralConfig(BaseModel):
    """Model to validate ODK Central server configuration."""

    base_url: str
    username: str
    password: SecretStr

    @field_validator("base_url")
    @classmethod
    def always_strip_trailing_slash(cls, value: str) -> str:
        return value.rstrip("/")


class PublishMDMAuthService(AuthService):
    def verify_token(self, token: str) -> str:
        """
        Check with Central that a token is valid.

        We are overriding this method only to change the logging level of the
        'token verification request failed' message from ERROR to DEBUG, so that
        the message does not get logged in Sentry when Sentry is configured.

        :param token: The token to check.
        :return:
        """
        response = self.session.get(
            url="users/current",
            headers={
                "Content-Type": "application/json",
                "Authorization": f"Bearer {token}",
            },
        )
        if response.status_code == 200:
            return token
        else:
            msg = (
                f"The token verification request failed."
                f" Status: {response.status_code}, content: {response.content}"
            )
            err = PyODKError(msg)
            logger.debug(err, exc_info=True)
            raise err


>>>>>>> f8679be3
class PublishMDMClient(Client):
    """Extended pyODK Client for interacting with ODK Central."""

    def __init__(self, central_server, project_id: int | None = None):
        """Create an ODK Central-configured client without a config file."""
        self.central_server = central_server
        # Create stub config file if it doesn't exist, so that pyodk doesn't complain
        config_path = Path(f"/tmp/.pyodk_config_{central_server.id}.toml")
        if not config_path.exists():
            config_path.write_text(CONFIG_TOML)
        # Create stub cache file if it doesn't exist, so that pyodk doesn't complain
        cache_path = Path(f"/tmp/.pyodk_cache_{central_server.id}.toml")
        new_cache_file = not cache_path.exists()
        if new_cache_file:
            cache_path.write_text('token = ""')
        # Create a session with the given authentication details and supply the
        # session to the super class, so it doesn't try and create one itself
        session = Session(
            base_url=central_server.base_url,
            api_version="v1",
            username=central_server.username,
            password=central_server.password,
            cache_path=str(cache_path),
        )
        # No retries for POST requests
        for prefix, adapter in session.adapters.items():
            if (
                adapter.max_retries.allowed_methods
                and "POST" in adapter.max_retries.allowed_methods
            ):
                # pyodk is still retrying POSTs; revert to default value for allowed_methods
                # https://github.com/getodk/pyodk/issues/101
                # https://urllib3.readthedocs.io/en/stable/reference/urllib3.util.html#urllib3.util.Retry
                adapter.max_retries.allowed_methods = frozenset(
                    {"DELETE", "GET", "HEAD", "OPTIONS", "PUT", "TRACE"}
                )
                logger.debug(
                    f"Updated the {prefix} adapter to disable retries for POST requests",
                    allowed_methods=adapter.max_retries.allowed_methods,
                )
        super().__init__(config_path=str(config_path), session=session, project_id=project_id)
        # Update the stub config with the provided authentication details
        self.config: config.Config = config.objectify_config(
            {
                "central": {
                    "base_url": central_server.base_url,
                    "username": central_server.username,
                    "password": central_server.password,
                }
            }
        )
        # Create a Publish MDM service for this client, which provides
        # additional functionality for interacting with ODK Central
        self.publish_mdm: PublishService = PublishService(client=self)
<<<<<<< HEAD
        logger.debug(
            "Initialized Publish MDM client",
            project_id=project_id,
            base_url=central_server.base_url,
        )
        # If we created a stub cache file, set a valid token in the file to prevent
        # error messages later about the token being invalid
        if new_cache_file:
            logger.debug("Setting the token in the new cache file", cache_path=cache_path)
            try:
                token = session.auth.service.get_new_token(
                    session.auth.username, session.auth.password
                )
                config.write_cache(key="token", value=token, cache_path=cache_path)
            except Exception:
                # pyodk will create the new token anyway on the first API request,
                # just that it will log a message with ERROR level, which will end
                # up in Sentry if Sentry is configured
                logger.debug(
                    "Error setting the token in the new cache file",
                    cache_path=cache_path,
                    exc_info=True,
                )
=======
        # Set the auth service to a PublishMDMAuthService, which uses DEBUG level
        # instead of ERROR level for "token verification request failed" log messages
        self.session.auth.service = PublishMDMAuthService(session=session, cache_path=cache_path)
        logger.debug("Initialized Publish MDM client", project_id=project_id, base_url=base_url)
>>>>>>> f8679be3

    def __enter__(self) -> "PublishMDMClient":
        return super().__enter__()  # type: ignore<|MERGE_RESOLUTION|>--- conflicted
+++ resolved
@@ -1,11 +1,7 @@
 from pathlib import Path
 
 import structlog
-<<<<<<< HEAD
-=======
-from pydantic import BaseModel, SecretStr, field_validator
 from pyodk._endpoints.auth import AuthService
->>>>>>> f8679be3
 from pyodk._utils import config
 from pyodk.client import Client, Session
 from pyodk.errors import PyODKError
@@ -21,21 +17,6 @@
 password = "password"
 default_project_id = 999
 """
-
-
-<<<<<<< HEAD
-=======
-class CentralConfig(BaseModel):
-    """Model to validate ODK Central server configuration."""
-
-    base_url: str
-    username: str
-    password: SecretStr
-
-    @field_validator("base_url")
-    @classmethod
-    def always_strip_trailing_slash(cls, value: str) -> str:
-        return value.rstrip("/")
 
 
 class PublishMDMAuthService(AuthService):
@@ -69,7 +50,6 @@
             raise err
 
 
->>>>>>> f8679be3
 class PublishMDMClient(Client):
     """Extended pyODK Client for interacting with ODK Central."""
 
@@ -124,36 +104,14 @@
         # Create a Publish MDM service for this client, which provides
         # additional functionality for interacting with ODK Central
         self.publish_mdm: PublishService = PublishService(client=self)
-<<<<<<< HEAD
+        # Set the auth service to a PublishMDMAuthService, which uses DEBUG level
+        # instead of ERROR level for "token verification request failed" log messages
+        self.session.auth.service = PublishMDMAuthService(session=session, cache_path=cache_path)
         logger.debug(
             "Initialized Publish MDM client",
             project_id=project_id,
             base_url=central_server.base_url,
         )
-        # If we created a stub cache file, set a valid token in the file to prevent
-        # error messages later about the token being invalid
-        if new_cache_file:
-            logger.debug("Setting the token in the new cache file", cache_path=cache_path)
-            try:
-                token = session.auth.service.get_new_token(
-                    session.auth.username, session.auth.password
-                )
-                config.write_cache(key="token", value=token, cache_path=cache_path)
-            except Exception:
-                # pyodk will create the new token anyway on the first API request,
-                # just that it will log a message with ERROR level, which will end
-                # up in Sentry if Sentry is configured
-                logger.debug(
-                    "Error setting the token in the new cache file",
-                    cache_path=cache_path,
-                    exc_info=True,
-                )
-=======
-        # Set the auth service to a PublishMDMAuthService, which uses DEBUG level
-        # instead of ERROR level for "token verification request failed" log messages
-        self.session.auth.service = PublishMDMAuthService(session=session, cache_path=cache_path)
-        logger.debug("Initialized Publish MDM client", project_id=project_id, base_url=base_url)
->>>>>>> f8679be3
 
     def __enter__(self) -> "PublishMDMClient":
         return super().__enter__()  # type: ignore