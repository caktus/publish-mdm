import django_tables2 as tables

<<<<<<< HEAD
from .models import FormTemplate, FormTemplateVersion
from apps.mdm.models import Device, Fleet
=======
from .models import CentralServer, FormTemplate, FormTemplateVersion
>>>>>>> cabb1efb


class FormTemplateTable(tables.Table):
    app_users = tables.Column(
        verbose_name="App Users",
        accessor="app_user_count",
        order_by=("app_user_count", "title_base"),
    )
    latest_version = tables.TemplateColumn(
        template_code="{{ record.latest_version.0.version }} - {{ record.latest_version.0.user.first_name }}",
        verbose_name="Latest Version",
    )
    title_base = tables.LinkColumn(
        "publish_mdm:form-template-detail",
        args=[tables.A("project__organization__slug"), tables.A("project_id"), tables.A("pk")],
        attrs={"a": {"class": "text-primary-600 hover:underline"}},
    )

    class Meta:
        model = FormTemplate
        fields = ["title_base", "form_id_base"]
        template_name = "patterns/tables/table.html"
        attrs = {"th": {"scope": "col", "class": "px-4 py-3 whitespace-nowrap"}}
        orderable = False


class FormTemplateVersionTable(tables.Table):
    """A table for displaying the version history for a form template."""

    version = tables.Column(verbose_name="Version number")
    modified_at = tables.DateColumn(verbose_name="Date published")
    published_by = tables.Column(accessor="user__get_full_name")

    class Meta:
        model = FormTemplateVersion
        fields = ["version", "modified_at"]
        template_name = "patterns/tables/table.html"
        attrs = {"th": {"scope": "col", "class": "px-4 py-3 whitespace-nowrap"}}
        orderable = False


<<<<<<< HEAD
class DeviceTable(tables.Table):
    """A table for listing MDM Devices."""

    last_seen_mdm = tables.DateTimeColumn(
        accessor="latest_snapshot__last_sync", verbose_name="Last seen (MDM)"
    )
    last_seen_vpn = tables.DateTimeColumn(verbose_name="Last seen (VPN)")

    class Meta:
        model = Device
        fields = [
            "serial_number",
            "app_user_name",
            "firmware_version",
            "last_seen_mdm",
            "last_seen_vpn",
        ]
        template_name = "patterns/tables/table.html"
        attrs = {"th": {"scope": "col", "class": "px-4 py-3 whitespace-nowrap"}}


class FleetTable(tables.Table):
    name = tables.LinkColumn(
        "publish_mdm:edit-fleet",
=======
class CentralServerTable(tables.Table):
    """A table for listing CentralServers."""

    base_url = tables.LinkColumn(
        "publish_mdm:edit-central-server",
>>>>>>> cabb1efb
        args=[tables.A("organization__slug"), tables.A("pk")],
        attrs={"a": {"class": "text-primary-600 hover:underline"}},
    )

    class Meta:
<<<<<<< HEAD
        model = Fleet
        fields = ("name", "policy", "mdm_group_id", "project")
        template_name = "patterns/tables/table.html"
        attrs = {"th": {"scope": "col", "class": "px-4 py-3 whitespace-nowrap"}}
=======
        model = CentralServer
        fields = ["base_url", "created_at"]
        template_name = "patterns/tables/table.html"
        attrs = {"th": {"scope": "col", "class": "px-4 py-3 whitespace-nowrap"}}
        orderable = False
>>>>>>> cabb1efb
<|MERGE_RESOLUTION|>--- conflicted
+++ resolved
@@ -1,11 +1,7 @@
 import django_tables2 as tables
 
-<<<<<<< HEAD
-from .models import FormTemplate, FormTemplateVersion
+from .models import CentralServer, FormTemplate, FormTemplateVersion
 from apps.mdm.models import Device, Fleet
-=======
-from .models import CentralServer, FormTemplate, FormTemplateVersion
->>>>>>> cabb1efb
 
 
 class FormTemplateTable(tables.Table):
@@ -47,7 +43,23 @@
         orderable = False
 
 
-<<<<<<< HEAD
+class CentralServerTable(tables.Table):
+    """A table for listing CentralServers."""
+
+    base_url = tables.LinkColumn(
+        "publish_mdm:edit-central-server",
+        args=[tables.A("organization__slug"), tables.A("pk")],
+        attrs={"a": {"class": "text-primary-600 hover:underline"}},
+    )
+
+    class Meta:
+        model = CentralServer
+        fields = ["base_url", "created_at"]
+        template_name = "patterns/tables/table.html"
+        attrs = {"th": {"scope": "col", "class": "px-4 py-3 whitespace-nowrap"}}
+        orderable = False
+
+
 class DeviceTable(tables.Table):
     """A table for listing MDM Devices."""
 
@@ -72,27 +84,12 @@
 class FleetTable(tables.Table):
     name = tables.LinkColumn(
         "publish_mdm:edit-fleet",
-=======
-class CentralServerTable(tables.Table):
-    """A table for listing CentralServers."""
-
-    base_url = tables.LinkColumn(
-        "publish_mdm:edit-central-server",
->>>>>>> cabb1efb
         args=[tables.A("organization__slug"), tables.A("pk")],
         attrs={"a": {"class": "text-primary-600 hover:underline"}},
     )
 
     class Meta:
-<<<<<<< HEAD
         model = Fleet
         fields = ("name", "policy", "mdm_group_id", "project")
         template_name = "patterns/tables/table.html"
-        attrs = {"th": {"scope": "col", "class": "px-4 py-3 whitespace-nowrap"}}
-=======
-        model = CentralServer
-        fields = ["base_url", "created_at"]
-        template_name = "patterns/tables/table.html"
-        attrs = {"th": {"scope": "col", "class": "px-4 py-3 whitespace-nowrap"}}
-        orderable = False
->>>>>>> cabb1efb
+        attrs = {"th": {"scope": "col", "class": "px-4 py-3 whitespace-nowrap"}}