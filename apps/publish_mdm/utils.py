import io
import os
from urllib.parse import urlsplit, urlunsplit

import segno
from django.conf import settings
from django.contrib.auth import REDIRECT_FIELD_NAME
from django.http import QueryDict
from django.shortcuts import resolve_url


def get_secret(key):
    """Get a value either from the SECRETS setting (populated from a file) or
    from environment variables.
    """
    return settings.SECRETS.get(key, os.getenv(key))


<<<<<<< HEAD
def create_qr_code(data):
    code = segno.make(data, micro=False)
    code_buffer = io.BytesIO()
    code.save(code_buffer, scale=4, kind="png")
    return code_buffer
=======
def get_login_url(
    next, login_url=None, redirect_field_name=REDIRECT_FIELD_NAME, force_oauth_flow=True
):
    """
    Get a login URL that would redirect the user to the login page, passing the
    given 'next' page.

    Like django.contrib.auth.views.redirect_to_login, but adds force_oauth_flow
    and returns a URL instead of a HttpResponseRedirect object.

    force_oauth_flow will force the user to go through the Google OAuth flow
    even if they had logged in before.
    """
    resolved_url = resolve_url(login_url or settings.LOGIN_URL)

    login_url_parts = list(urlsplit(resolved_url))
    if redirect_field_name or force_oauth_flow:
        querystring = QueryDict(login_url_parts[3], mutable=True)
        if force_oauth_flow:
            querystring["auth_params"] = "prompt=select_account consent"
        if redirect_field_name:
            querystring[redirect_field_name] = next
        login_url_parts[3] = querystring.urlencode(safe="/")

    return urlunsplit(login_url_parts)
>>>>>>> f6743967
<|MERGE_RESOLUTION|>--- conflicted
+++ resolved
@@ -16,13 +16,13 @@
     return settings.SECRETS.get(key, os.getenv(key))
 
 
-<<<<<<< HEAD
 def create_qr_code(data):
     code = segno.make(data, micro=False)
     code_buffer = io.BytesIO()
     code.save(code_buffer, scale=4, kind="png")
     return code_buffer
-=======
+
+
 def get_login_url(
     next, login_url=None, redirect_field_name=REDIRECT_FIELD_NAME, force_oauth_flow=True
 ):
@@ -47,5 +47,4 @@
             querystring[redirect_field_name] = next
         login_url_parts[3] = querystring.urlencode(safe="/")
 
-    return urlunsplit(login_url_parts)
->>>>>>> f6743967
+    return urlunsplit(login_url_parts)