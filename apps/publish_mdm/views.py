import json

import structlog
from django.conf import settings
from django.contrib import messages
from django.contrib.auth.decorators import login_required
from django.db import models, transaction
from django.db.models import OuterRef, Q, Subquery, Value
from django.db.models.functions import Lower, NullIf
from django.http import HttpRequest, HttpResponse
from django.shortcuts import get_object_or_404, redirect, render
from django.utils.html import mark_safe
from django.utils.timezone import localdate
from django_tables2.config import RequestConfig
from import_export.results import RowResult
from import_export.tmp_storages import MediaStorage
from invitations.adapters import get_invitations_adapter
from invitations.app_settings import app_settings as invitations_settings
from invitations.utils import get_invitation_model, get_invite_form
from invitations.views import (
    accept_invitation,
    accept_invite_after_signup,
    AcceptInvite,
    SendInvite,
)
from pygments import highlight
from pygments.formatters import HtmlFormatter
from pygments.lexers.data import JsonLexer
from pyodk.errors import PyODKError
from requests.exceptions import RequestException

from apps.mdm.models import Device, FirmwareSnapshot, Fleet, Policy
from apps.mdm.tasks import add_group_to_policy, create_group, get_tinymdm_session
from apps.tailscale.models import Device as TailscaleDevice

from .etl.load import (
    create_project,
    generate_and_save_app_user_collect_qrcodes,
    sync_central_project,
)

from .forms import (
    ProjectSyncForm,
    AppUserConfirmImportForm,
    AppUserExportForm,
    AppUserImportForm,
    PublishTemplateForm,
    FormTemplateForm,
    AppUserForm,
    AppUserTemplateVariableFormSet,
    ProjectForm,
    ProjectTemplateVariableFormSet,
    OrganizationForm,
    TemplateVariableFormSet,
<<<<<<< HEAD
    FleetForm,
=======
    CentralServerFrontendForm,
>>>>>>> cabb1efb
)
from .import_export import AppUserResource
from .models import FormTemplateVersion, FormTemplate, AppUser, Project, CentralServer
from .nav import Breadcrumbs
<<<<<<< HEAD
from .tables import DeviceTable, FleetTable, FormTemplateTable, FormTemplateVersionTable
=======
from .tables import CentralServerTable, FormTemplateTable, FormTemplateVersionTable
>>>>>>> cabb1efb


logger = structlog.getLogger(__name__)
Invitation = get_invitation_model()
InviteForm = get_invite_form()


@login_required
@transaction.atomic
def server_sync(request: HttpRequest, organization_slug):
    form = ProjectSyncForm(request=request, data=request.POST or None)
    if request.method == "POST" and form.is_valid():
        project = sync_central_project(
            server=form.cleaned_data["server"],
            project_id=form.cleaned_data["project"],
        )
        messages.add_message(request, messages.SUCCESS, "Project synced.")
        return redirect("publish_mdm:form-template-list", organization_slug, project.id)
    context = {
        "form": form,
        "breadcrumbs": Breadcrumbs.from_items(
            request=request,
            items=[("Sync Project", "sync-project")],
        ),
    }
    return render(request, "publish_mdm/project_sync.html", context)


@login_required
def server_sync_projects(request: HttpRequest, organization_slug):
    form = ProjectSyncForm(request=request, data=request.GET or None)
    return render(request, "publish_mdm/project_sync.html#project-select-partial", {"form": form})


@login_required
def app_user_list(request: HttpRequest, organization_slug, odk_project_pk):
    app_users = request.odk_project.app_users.prefetch_related("app_user_forms__form_template")
    context = {
        "app_users": app_users,
        "breadcrumbs": Breadcrumbs.from_items(
            request=request,
            items=[("App Users", "app-user-list")],
        ),
    }
    return render(request, "publish_mdm/app_user_list.html", context)


@login_required
def app_user_generate_qr_codes(request: HttpRequest, organization_slug, odk_project_pk):
    generate_and_save_app_user_collect_qrcodes(project=request.odk_project)
    return redirect("publish_mdm:app-user-list", organization_slug, odk_project_pk)


@login_required
def form_template_list(request: HttpRequest, organization_slug, odk_project_pk):
    form_templates = request.odk_project.form_templates.annotate(
        app_user_count=models.Count("app_user_forms"),
    ).prefetch_related(
        models.Prefetch(
            "versions",
            queryset=FormTemplateVersion.objects.order_by("-modified_at"),
            to_attr="latest_version",
        )
    )
    table = FormTemplateTable(data=form_templates, request=request, show_footer=False)
    context = {
        "form_templates": form_templates,
        "table": table,
        "breadcrumbs": Breadcrumbs.from_items(
            request=request,
            items=[("Form Templates", "form-template-list")],
        ),
    }
    return render(request, "publish_mdm/form_template_list.html", context)


@login_required
def form_template_detail(
    request: HttpRequest, organization_slug, odk_project_pk: int, form_template_id: int
):
    form_template: FormTemplate = get_object_or_404(
        request.odk_project.form_templates.annotate(
            app_user_count=models.Count("app_user_forms"),
        ).prefetch_related(
            models.Prefetch(
                "versions",
                queryset=FormTemplateVersion.objects.order_by("-modified_at"),
                to_attr="latest_version",
            )
        ),
        pk=form_template_id,
    )
    versions_table = FormTemplateVersionTable(
        data=form_template.latest_version, request=request, show_footer=False
    )
    context = {
        "form_template": form_template,
        "form_template_app_users": form_template.app_user_forms.values_list(
            "app_user__name", flat=True
        ),
        "breadcrumbs": Breadcrumbs.from_items(
            request=request,
            items=[
                ("Form Templates", "form-template-list"),
                (form_template.title_base, "form-template-detail", [form_template.pk]),
            ],
        ),
        "versions_table": versions_table,
    }
    return render(request, "publish_mdm/form_template_detail.html", context)


@login_required
def form_template_publish(
    request: HttpRequest, organization_slug, odk_project_pk: int, form_template_id: int
):
    """Publish a FormTemplate to ODK Central."""
    form_template: FormTemplate = get_object_or_404(
        request.odk_project.form_templates, pk=form_template_id
    )
    form = PublishTemplateForm(
        request=request, form_template=form_template, data=request.POST or None
    )
    template = "publish_mdm/form_template_publish.html"
    if request.htmx:
        # Only render the form container for htmx requests
        template = f"{template}#publish-partial"
    if request.method == "POST" and form.is_valid():
        # The publish process is initiated by the HTMX response, so we don't
        # need to do anything here.
        pass
    context = {
        "form": form,
        "form_template": form_template,
        "breadcrumbs": Breadcrumbs.from_items(
            request=request,
            items=[
                ("Form Templates", "form-template-list"),
                (form_template.title_base, "form-template-detail", [form_template.pk]),
                ("Publish", "form-template-publish", [form_template.pk]),
            ],
        ),
    }
    return render(request, template, context)


@login_required
def app_user_export(request, organization_slug, odk_project_pk):
    """Exports AppUsers to a CSV or Excel file.

    For each user in the current project, there will be "id", "name", and "central_id"
    columns. Additionally there will be a column for each TemplateVariable related to
    the current project.
    """
    resource = AppUserResource(request.odk_project)
    form = AppUserExportForm([resource], data=request.POST or None)
    if request.method == "POST" and form.is_valid():
        export_format = form.cleaned_data["format"]
        dataset = resource.export()
        data = export_format.export_data(dataset)
        filename = f"app_users_{odk_project_pk}_{localdate()}.{export_format.get_extension()}"
        return HttpResponse(
            data,
            content_type=export_format.get_content_type(),
            headers={"Content-Disposition": f'attachment; filename="{filename}"'},
        )

    context = {
        "breadcrumbs": Breadcrumbs.from_items(
            request=request,
            items=[("App Users", "app-user-list"), ("Export", "app-users-export")],
        ),
        "form": form,
    }
    return render(request, "publish_mdm/app_user_export.html", context)


@login_required
def app_user_import(request, organization_slug, odk_project_pk):
    """Imports AppUsers from a CSV or Excel file.

    The file is expected to have the same columns as a file exported using the
    app_user_export view above. New AppUsers will be added if the "id" column is blank.
    If a AppUserTemplateVariable column is blank and it exists in the database,
    it will be deleted. The import is done in 2 stages: first the user uploads a
    file, then they will be shown a preview of the import and asked to confirm.
    Once the user confirms, the database will be updated.
    """
    resource = AppUserResource(request.odk_project)
    result = None
    confirm = "original_file_name" in request.POST
    if confirm:
        # Confirm stage
        form_class = AppUserConfirmImportForm
        args = ()
    else:
        # Initial import stage
        form_class = AppUserImportForm
        args = ([resource],)
    form = form_class(*args, data=request.POST or None, files=request.FILES or None)
    if request.POST and form.is_valid():
        result = resource.import_data(
            form.dataset,
            use_transactions=True,
            rollback_on_validation_errors=True,
            dry_run=not confirm,
        )
        if not (result.has_validation_errors() or result.has_errors()):
            if confirm:
                messages.success(
                    request,
                    f"Import finished successfully, with {result.totals[RowResult.IMPORT_TYPE_NEW]} "
                    f"new and {result.totals[RowResult.IMPORT_TYPE_UPDATE]} updated app users.",
                )
                return redirect("publish_mdm:app-user-list", organization_slug, odk_project_pk)
            # Save the import file data in a temporary file and show the confirm page
            import_format = form.cleaned_data["format"]
            tmp_storage = MediaStorage(
                encoding=import_format.encoding,
                read_mode=import_format.get_read_mode(),
            )
            tmp_storage.save(form.file_data)
            form = AppUserConfirmImportForm(
                initial={
                    "import_file_name": tmp_storage.name,
                    "original_file_name": form.cleaned_data["import_file"].name,
                    "format": form.data["format"],
                    "resource": form.cleaned_data.get("resource", ""),
                }
            )
    if confirm:
        # An error has occurred during validation of the confirm form or during
        # the actual import. Since there are no fields the user can edit in the
        # confirm form, take them back to the initial import form so they can
        # begin the import process afresh.
        messages.error(request, "We could not complete your import. Please try importing again.")
        form = AppUserImportForm([resource])
    context = {
        "breadcrumbs": Breadcrumbs.from_items(
            request=request,
            items=[("App Users", "app-user-list"), ("Import", "app-users-import")],
        ),
        "form": form,
        "result": result,
        "confirm": isinstance(form, AppUserConfirmImportForm),
    }
    return render(request, "publish_mdm/app_user_import.html", context)


def websockets_server_health(request):
    """When using separate ASGI and WSGI deployments, this can be used for health checks
    for the ASGI (Websockets) server.
    """
    return HttpResponse("OK")


@login_required
def app_user_detail(request: HttpRequest, organization_slug, odk_project_pk, app_user_pk):
    """Detail page for an AppUser."""
    app_user = get_object_or_404(request.odk_project.app_users, pk=app_user_pk)
    if app_user.qr_code_data:
        # Generate the HTML for the syntax-highligted JSON
        qr_code_data = json.dumps(app_user.qr_code_data, indent=4)
        qr_code_highlight_html = highlight(
            qr_code_data, JsonLexer(), HtmlFormatter(linenos="table")
        )
        # Get the JSON without newlines and extra spaces
        qr_code_data = json.dumps(app_user.qr_code_data, separators=(",", ":"))
    else:
        qr_code_highlight_html = qr_code_data = None
    context = {
        "app_user": app_user,
        "qr_code_highlight_html": qr_code_highlight_html,
        "qr_code_data": qr_code_data,
        "breadcrumbs": Breadcrumbs.from_items(
            request=request,
            items=[
                ("App Users", "app-user-list"),
                (app_user.name, "app-user-detail", [app_user.pk]),
            ],
        ),
    }
    return render(request, "publish_mdm/app_user_detail.html", context)


@login_required
def change_form_template(
    request: HttpRequest, organization_slug, odk_project_pk, form_template_id=None
):
    """Add or edit a FormTemplate."""
    if form_template_id:
        # Editing a FormTemplate
        form_template = get_object_or_404(request.odk_project.form_templates, pk=form_template_id)
    else:
        # Adding a new FormTemplate
        form_template = FormTemplate(project=request.odk_project)
    form = FormTemplateForm(request.POST or None, instance=form_template)
    if request.method == "POST" and form.is_valid():
        form_template = form.save()
        messages.success(
            request,
            f"Successfully {'edit' if form_template_id else 'add'}ed {form_template.title_base}.",
        )
        return redirect("publish_mdm:form-template-list", organization_slug, odk_project_pk)
    if form_template_id:
        crumbs = [
            (form_template.title_base, "form-template-detail", [form_template_id]),
            ("Edit form template", "edit-form-template", [form_template_id]),
        ]
    else:
        crumbs = [("Add form template", "form-template-add")]
    context = {
        "form": form,
        "breadcrumbs": Breadcrumbs.from_items(
            request=request,
            items=[("Form Templates", "form-template-list")] + crumbs,
        ),
        # Variables needed for selecting a spreadsheet for the `template_url` using Google Picker
        "google_client_id": settings.GOOGLE_CLIENT_ID,
        "google_scopes": " ".join(settings.SOCIALACCOUNT_PROVIDERS["google"]["SCOPE"]),
        "google_api_key": settings.GOOGLE_API_KEY,
        "google_app_id": settings.GOOGLE_APP_ID,
        "form_template": form_template,
    }
    response = render(request, "publish_mdm/change_form_template.html", context)
    # Needed for the Google Picker popup to work
    response.headers["Cross-Origin-Opener-Policy"] = "same-origin-allow-popups"
    return response


@login_required
def change_app_user(request: HttpRequest, organization_slug, odk_project_pk, app_user_id=None):
    """Add or edit an AppUser."""
    if app_user_id:
        # Editing an AppUser
        app_user = get_object_or_404(request.odk_project.app_users, pk=app_user_id)
    else:
        # Adding a new AppUser
        app_user = AppUser(project=request.odk_project)
    form = AppUserForm(request.POST or None, instance=app_user)
    variables_formset = AppUserTemplateVariableFormSet(request.POST or None, instance=app_user)
    if request.method == "POST" and all([form.is_valid(), variables_formset.is_valid()]):
        app_user = form.save()
        variables_formset.save()
        messages.success(
            request,
            f"Successfully {'edit' if app_user_id else 'add'}ed {app_user}.",
        )
        return redirect("publish_mdm:app-user-list", organization_slug, odk_project_pk)
    if app_user_id:
        crumbs = [
            (app_user.name, "app-user-detail", [app_user.pk]),
            ("Edit app user", "edit-app-user", [app_user_id]),
        ]
    else:
        crumbs = [("Add app user", "add-app-user")]
    context = {
        "form": form,
        "variables_formset": variables_formset,
        "breadcrumbs": Breadcrumbs.from_items(
            request=request,
            items=[("App Users", "app-user-list")] + crumbs,
        ),
        "app_user": app_user,
    }
    return render(request, "publish_mdm/change_app_user.html", context)


@login_required
def change_project(request, organization_slug, odk_project_pk=None):
    """Add or edit a Project."""
    if request.odk_project:
        action = "edit"
        project = request.odk_project
    else:
        action = "add"
        project = Project(organization=request.organization)
    form = ProjectForm(request.POST or None, instance=project)
    variables_formset = ProjectTemplateVariableFormSet(
        request.POST or None,
        instance=project,
        form_kwargs={"valid_template_variables": request.organization.template_variables.all()},
    )
    if request.method == "POST" and all([form.is_valid(), variables_formset.is_valid()]):
        save_error = None
        if request.odk_project:
            admin_pw = request.odk_project.get_admin_pw()
            form.save()
            variables_formset.save()
            # Regenerate app user QR codes if any field that impacts them has changed
            qr_code_fields = ("app_language", "name")
            if any(field in form.changed_data for field in qr_code_fields) or (
                variables_formset.has_changed() and admin_pw != request.odk_project.get_admin_pw()
            ):
                generate_and_save_app_user_collect_qrcodes(request.odk_project)
        else:
            form.save(commit=False)
            # Create the project in ODK Central then save it in the database
            try:
                project.central_server.decrypt()
                project.central_id = create_project(project.central_server, project.name)
            except (RequestException, PyODKError) as e:
                save_error = mark_safe(
                    "The following error occurred when creating the project in "
                    "ODK Central. The project has not been saved."
                    f'<code class="block text-xs mt-2">{e}</code>'
                )
            else:
                project.save()
                form.save_m2m()
                variables_formset.save()
        if save_error:
            messages.error(request, save_error)
        else:
            messages.success(request, f"Successfully {action}ed {project}.")
            return redirect("publish_mdm:form-template-list", organization_slug, project.pk)
    context = {
        "form": form,
        "variables_formset": variables_formset,
        "breadcrumbs": Breadcrumbs.from_items(
            request=request,
            items=[(f"{action.title()} project", f"{action}-project")],
        ),
    }
    return render(request, "publish_mdm/change_project.html", context)


@login_required
def create_organization(request: HttpRequest):
    """Create a new Organization."""
    form = OrganizationForm(request.POST or None)
    if request.method == "POST" and form.is_valid():
        organization = form.save()
        organization.users.add(request.user)
        messages.success(request, f"Successfully created {organization}.")
        # Create the default fleet
        try:
            organization.create_default_fleet()
        except RequestException as e:
            logger.debug(
                "Unable to create the default fleet", organization=organization, exc_info=True
            )
            messages.warning(
                request,
                mark_safe(
                    "The organization was created but its default TinyMDM group "
                    "could not be created due to the following error:"
                    f'<code class="block text-xs mt-2">{e}</code>'
                ),
            )
        return redirect("publish_mdm:organization-home", organization.slug)
    context = {
        "form": form,
        "breadcrumbs": Breadcrumbs.from_items(
            request=request,
            items=[("Create an organization", "create-organization")],
        ),
    }
    return render(request, "publish_mdm/create_organization.html", context)


@login_required
def organization_users_list(request: HttpRequest, organization_slug):
    """List all the users added to an Organization."""
    if request.method == "POST":
        # Remove a user from the Organization
        user_id = request.POST.get("remove")
        if (
            user_id
            and user_id.isdigit()
            and (user := request.organization.users.filter(id=user_id).first())
        ):
            request.organization.users.remove(user)
            # Delete accepted invitations to the current organization
            request.organization.organizationinvitation_set.filter(
                email__iexact=user.email, accepted=True
            ).delete()
            if request.user == user:
                # The currently logged in user is leaving the organization
                messages.success(request, f"You have left {request.organization}.")
                return redirect("home")
            # Removing a different user
            messages.success(
                request,
                f"You have removed {user.get_full_name()} ({user.email}) from {request.organization}.",
            )
            return redirect("publish_mdm:organization-users-list", organization_slug)
    context = {
        "breadcrumbs": Breadcrumbs.from_items(
            request=request,
            items=[("Organization Users", "organization-users-list")],
        ),
    }
    return render(request, "publish_mdm/organization_users_list.html", context)


class SendOrganizationInvite(SendInvite):
    """Invite a user to an Organization via email."""

    def get_form_kwargs(self):
        # Add the current organization to the form kwargs. Will be used during form validation
        return super().get_form_kwargs() | {"organization": self.request.organization}

    def get_context_data(self, **kwargs):
        # Add breadcrumbs to the context data
        return super().get_context_data(**kwargs) | {
            "breadcrumbs": Breadcrumbs.from_items(
                request=self.request,
                items=[
                    ("Organization Users", "organization-users-list"),
                    ("Send an invite", "send-invite"),
                ],
            )
        }

    def form_valid(self, form):
        # Create the OrganizationInvitation object and send out the email
        email = form.cleaned_data["email"]
        invitation = Invitation.create(
            email=email, organization=self.request.organization, inviter=self.request.user
        )
        invitation.send_invitation(self.request)
        messages.success(self.request, f"{email} has been invited.")
        return redirect(invitation.organization.get_absolute_url())


class AcceptOrganizationInvite(AcceptInvite):
    """Accept an invitation to join an Organization."""

    def post(self, *args, **kwargs):
        response = super().post(*args, **kwargs)

        if self.object and not (self.object.accepted or self.object.key_expired()):
            if self.request.user.is_authenticated:
                # Invite was for the currently logged in user. Mark it accepted
                # and add the user to the organization
                accept_invitation(
                    invitation=self.object,
                    request=self.request,
                    signal_sender=self.__class__,
                )
                self.object.organization.users.add(self.request.user)
                logger.info(
                    "Added a user to an organization via invitation",
                    user=self.request.user,
                    invitation=self.object,
                    organization=self.object.organization,
                )
                return redirect(self.object.organization.get_absolute_url())

            # Add the invitation ID to the session so we can mark it accepted later
            # once the user logins in or signs up
            self.request.session["invitation_id"] = self.object.id

        return response


if invitations_settings.ACCEPT_INVITE_AFTER_SIGNUP:
    # Disconnect the signal receiver that was connected within django-invitations.
    # That signal receiver searches for the invitation by email only, which
    # will not work correctly in our case since an email can have multiple
    # invitations for different organizations.
    signed_up_signal = get_invitations_adapter().get_user_signed_up_signal()
    signed_up_signal.disconnect(accept_invite_after_signup)


@login_required
def organization_template_variables(request, organization_slug):
    """Create, edit, or delete an organization's template variables."""
    formset = TemplateVariableFormSet(request.POST or None, instance=request.organization)
    if request.method == "POST" and formset.is_valid():
        formset.save()
        messages.success(
            request,
            f"Successfully edited template variables for {request.organization}.",
        )
        return redirect(request.path)
    context = {
        "formset": formset,
        "breadcrumbs": Breadcrumbs.from_items(
            request=request,
            items=[("Template Variables", "organization-template-variables")],
        ),
    }
    return render(request, "publish_mdm/organization_template_variables.html", context)


@login_required
<<<<<<< HEAD
def devices_list(request: HttpRequest, organization_slug):
    """List all MDM devices linked to the current Organization."""
    devices = (
        Device.objects.filter(fleet__organization=request.organization)
        .annotate(
            # The version from the latest firmware snapshot, if available
            firmware_version=Subquery(
                FirmwareSnapshot.objects.filter(device=OuterRef("id"))
                .values("version")
                .order_by("-synced_at")[:1]
            ),
            # The last_seen from the most recent Tailscale Device (by last_seen)
            # whose name contains either:
            # (a) the lowercase serial number of the MDM device, or
            # (b) the lowercase device id of the MDM device
            last_seen_vpn=Subquery(
                TailscaleDevice.objects.filter(
                    Q(name__contains=Lower(NullIf(OuterRef("serial_number"), Value(""))))
                    | Q(name__contains=Lower(NullIf(OuterRef("device_id"), Value(""))))
                )
                .values("last_seen")
                .order_by("-last_seen")[:1]
            ),
        )
        .select_related("latest_snapshot")
    )
    table = DeviceTable(data=devices, show_footer=False)
    RequestConfig(request, paginate=False).configure(table)
=======
def central_servers_list(request: HttpRequest, organization_slug):
    """List CentralServers linked to the current organization."""
    central_servers = request.organization.central_servers.order_by("-created_at")
    table = CentralServerTable(data=central_servers, request=request, show_footer=False)
>>>>>>> cabb1efb
    context = {
        "table": table,
        "breadcrumbs": Breadcrumbs.from_items(
            request=request,
<<<<<<< HEAD
            items=[("Devices", "devices-list")],
        ),
    }
    if request.htmx:
        template = "patterns/tables/table-partial.html"
    else:
        template = "publish_mdm/devices_list.html"
    return render(request, template, context)


@login_required
def fleets_list(request: HttpRequest, organization_slug):
    fleets = request.organization.fleets.all()
    table = FleetTable(data=fleets, show_footer=False)
    RequestConfig(request, paginate=False).configure(table)
    context = {
        "table": table,
        "breadcrumbs": Breadcrumbs.from_items(
            request=request,
            items=[("Fleets", "fleets-list")],
        ),
    }
    if request.htmx:
        template = "patterns/tables/table-partial.html"
    else:
        template = "publish_mdm/fleets_list.html"
    return render(request, template, context)


@login_required
def change_fleet(request: HttpRequest, organization_slug, fleet_id=None):
    """Add or edit a Fleet."""
    if fleet_id:
        # Editing a Fleet
        action = "edit"
        fleet = get_object_or_404(request.organization.fleets, pk=fleet_id)
    else:
        # Adding a new Fleet
        action = "add"
        default_policy = Policy.get_default()
        if not default_policy:
            logger.warning("Cannot create Fleets. Please set up a default TinyMDM policy.")
            messages.error(
                request, "Sorry, cannot create a fleet at this time. Please try again later."
            )
            return redirect("publish_mdm:fleets-list", organization_slug)
        fleet = Fleet(organization=request.organization, policy=default_policy)
    form = FleetForm(request.POST or None, instance=fleet)
    if request.method == "POST" and form.is_valid():
        fleet = form.save(commit=False)
        if session := get_tinymdm_session():
            if not fleet.mdm_group_id:
                try:
                    create_group(session, fleet)
                except RequestException as e:
                    logger.debug(
                        "Unable to create TinyMDM group",
                        fleet=fleet,
                        organization=request.organization,
                        exc_info=True,
                    )
                    messages.error(
                        request,
                        mark_safe(
                            "The fleet has not been saved because its TinyMDM group "
                            "could not be created due to the following error:"
                            f'<code class="block text-xs mt-2">{e}</code>'
                        ),
                    )
                    return redirect("publish_mdm:fleets-list", organization_slug)
            if "policy" in form.changed_data:
                try:
                    add_group_to_policy(session, fleet)
                except RequestException as e:
                    logger.debug(
                        "Unable to add the TinyMDM group to policy",
                        fleet=fleet,
                        organization=request.organization,
                        policy=fleet.policy,
                        exc_info=True,
                    )
                    messages.warning(
                        request,
                        mark_safe(
                            "The fleet has been saved but it could not be added to the "
                            f"{fleet.policy.name} policy in TinyMDM due to the following error:"
                            f'<code class="block text-xs mt-2">{e}</code>'
                        ),
                    )
        fleet.save()
        messages.success(request, f"Successfully {action}ed {fleet}.")
        return redirect("publish_mdm:fleets-list", organization_slug)
=======
            items=[("Central Servers", "central-servers-list")],
        ),
    }
    return render(request, "publish_mdm/central_servers_list.html", context)


@login_required
def change_central_server(request: HttpRequest, organization_slug, central_server_id=None):
    """Add or edit a CentralServer."""
    if central_server_id:
        # Editing a CentralServer
        action = "edit"
        server = get_object_or_404(request.organization.central_servers, pk=central_server_id)
    else:
        # Adding a new CentralServer
        action = "add"
        server = CentralServer(organization=request.organization)
    form = CentralServerFrontendForm(request.POST or None, instance=server)
    if request.method == "POST" and form.is_valid():
        if central_server_id:
            server = form.save(commit=False)
            # If the username or password is blank, keep the current value.
            # base_url cannot be blank
            server.save(update_fields=[f for f, v in form.cleaned_data.items() if v])
        else:
            form.save()
        messages.success(request, f"Successfully {action}ed {server}.")
        return redirect("publish_mdm:central-servers-list", organization_slug)
>>>>>>> cabb1efb
    context = {
        "form": form,
        "breadcrumbs": Breadcrumbs.from_items(
            request=request,
            items=[
<<<<<<< HEAD
                ("Fleets", "fleets-list"),
                (f"{action.title()} Fleet", f"{action}-fleet"),
            ],
        ),
        "fleet": fleet,
    }
    return render(request, "publish_mdm/change_fleet.html", context)
=======
                ("Central Servers", "central-servers-list"),
                (f"{action.title()} Central Server", f"{action}-central-server"),
            ],
        ),
        "server": server,
    }
    return render(request, "publish_mdm/change_central_server.html", context)
>>>>>>> cabb1efb
<|MERGE_RESOLUTION|>--- conflicted
+++ resolved
@@ -52,20 +52,19 @@
     ProjectTemplateVariableFormSet,
     OrganizationForm,
     TemplateVariableFormSet,
-<<<<<<< HEAD
     FleetForm,
-=======
     CentralServerFrontendForm,
->>>>>>> cabb1efb
 )
 from .import_export import AppUserResource
 from .models import FormTemplateVersion, FormTemplate, AppUser, Project, CentralServer
 from .nav import Breadcrumbs
-<<<<<<< HEAD
-from .tables import DeviceTable, FleetTable, FormTemplateTable, FormTemplateVersionTable
-=======
-from .tables import CentralServerTable, FormTemplateTable, FormTemplateVersionTable
->>>>>>> cabb1efb
+from .tables import (
+    CentralServerTable,
+    DeviceTable,
+    FleetTable,
+    FormTemplateTable,
+    FormTemplateVersionTable,
+)
 
 
 logger = structlog.getLogger(__name__)
@@ -654,7 +653,57 @@
 
 
 @login_required
-<<<<<<< HEAD
+def central_servers_list(request: HttpRequest, organization_slug):
+    """List CentralServers linked to the current organization."""
+    central_servers = request.organization.central_servers.order_by("-created_at")
+    table = CentralServerTable(data=central_servers, request=request, show_footer=False)
+    context = {
+        "table": table,
+        "breadcrumbs": Breadcrumbs.from_items(
+            request=request,
+            items=[("Central Servers", "central-servers-list")],
+        ),
+    }
+    return render(request, "publish_mdm/central_servers_list.html", context)
+
+
+@login_required
+def change_central_server(request: HttpRequest, organization_slug, central_server_id=None):
+    """Add or edit a CentralServer."""
+    if central_server_id:
+        # Editing a CentralServer
+        action = "edit"
+        server = get_object_or_404(request.organization.central_servers, pk=central_server_id)
+    else:
+        # Adding a new CentralServer
+        action = "add"
+        server = CentralServer(organization=request.organization)
+    form = CentralServerFrontendForm(request.POST or None, instance=server)
+    if request.method == "POST" and form.is_valid():
+        if central_server_id:
+            server = form.save(commit=False)
+            # If the username or password is blank, keep the current value.
+            # base_url cannot be blank
+            server.save(update_fields=[f for f, v in form.cleaned_data.items() if v])
+        else:
+            form.save()
+        messages.success(request, f"Successfully {action}ed {server}.")
+        return redirect("publish_mdm:central-servers-list", organization_slug)
+    context = {
+        "form": form,
+        "breadcrumbs": Breadcrumbs.from_items(
+            request=request,
+            items=[
+                ("Central Servers", "central-servers-list"),
+                (f"{action.title()} Central Server", f"{action}-central-server"),
+            ],
+        ),
+        "server": server,
+    }
+    return render(request, "publish_mdm/change_central_server.html", context)
+
+
+@login_required
 def devices_list(request: HttpRequest, organization_slug):
     """List all MDM devices linked to the current Organization."""
     devices = (
@@ -683,17 +732,10 @@
     )
     table = DeviceTable(data=devices, show_footer=False)
     RequestConfig(request, paginate=False).configure(table)
-=======
-def central_servers_list(request: HttpRequest, organization_slug):
-    """List CentralServers linked to the current organization."""
-    central_servers = request.organization.central_servers.order_by("-created_at")
-    table = CentralServerTable(data=central_servers, request=request, show_footer=False)
->>>>>>> cabb1efb
     context = {
         "table": table,
         "breadcrumbs": Breadcrumbs.from_items(
             request=request,
-<<<<<<< HEAD
             items=[("Devices", "devices-list")],
         ),
     }
@@ -786,55 +828,15 @@
         fleet.save()
         messages.success(request, f"Successfully {action}ed {fleet}.")
         return redirect("publish_mdm:fleets-list", organization_slug)
-=======
-            items=[("Central Servers", "central-servers-list")],
-        ),
-    }
-    return render(request, "publish_mdm/central_servers_list.html", context)
-
-
-@login_required
-def change_central_server(request: HttpRequest, organization_slug, central_server_id=None):
-    """Add or edit a CentralServer."""
-    if central_server_id:
-        # Editing a CentralServer
-        action = "edit"
-        server = get_object_or_404(request.organization.central_servers, pk=central_server_id)
-    else:
-        # Adding a new CentralServer
-        action = "add"
-        server = CentralServer(organization=request.organization)
-    form = CentralServerFrontendForm(request.POST or None, instance=server)
-    if request.method == "POST" and form.is_valid():
-        if central_server_id:
-            server = form.save(commit=False)
-            # If the username or password is blank, keep the current value.
-            # base_url cannot be blank
-            server.save(update_fields=[f for f, v in form.cleaned_data.items() if v])
-        else:
-            form.save()
-        messages.success(request, f"Successfully {action}ed {server}.")
-        return redirect("publish_mdm:central-servers-list", organization_slug)
->>>>>>> cabb1efb
     context = {
         "form": form,
         "breadcrumbs": Breadcrumbs.from_items(
             request=request,
             items=[
-<<<<<<< HEAD
                 ("Fleets", "fleets-list"),
                 (f"{action.title()} Fleet", f"{action}-fleet"),
             ],
         ),
         "fleet": fleet,
     }
-    return render(request, "publish_mdm/change_fleet.html", context)
-=======
-                ("Central Servers", "central-servers-list"),
-                (f"{action.title()} Central Server", f"{action}-central-server"),
-            ],
-        ),
-        "server": server,
-    }
-    return render(request, "publish_mdm/change_central_server.html", context)
->>>>>>> cabb1efb
+    return render(request, "publish_mdm/change_fleet.html", context)