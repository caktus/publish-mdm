--- conflicted
+++ resolved
@@ -5,11 +5,7 @@
 from import_export import forms as import_export_forms
 
 from apps.patterns.forms import PlatformFormMixin
-<<<<<<< HEAD
-from apps.patterns.widgets import Select, TextInput
-=======
-from apps.patterns.widgets import Select, FileInput
->>>>>>> 4e525961
+from apps.patterns.widgets import Select, FileInput, TextInput
 
 from .etl.odk.client import ODKPublishClient
 from .http import HttpRequest
@@ -63,7 +59,6 @@
             ]
 
 
-<<<<<<< HEAD
 class PublishTemplateForm(PlatformFormMixin, forms.Form):
     """Form for publishing a form template to ODK Central."""
 
@@ -95,7 +90,8 @@
                 raise forms.ValidationError(error_message)
             return app_users_in_db
         return []
-=======
+
+
 class FileFormatChoiceField(forms.ChoiceField):
     """Field for selecting a file format for importing and exporting."""
 
@@ -165,5 +161,4 @@
                         )
                     }
                 )
-        return self.cleaned_data
->>>>>>> 4e525961
+        return self.cleaned_data