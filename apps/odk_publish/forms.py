--- conflicted
+++ resolved
@@ -7,7 +7,6 @@
 from import_export.tmp_storages import MediaStorage
 
 from apps.patterns.forms import PlatformFormMixin
-<<<<<<< HEAD
 from apps.patterns.widgets import (
     CheckboxInput,
     CheckboxSelectMultiple,
@@ -19,14 +18,7 @@
 
 from .etl.odk.client import ODKPublishClient
 from .http import HttpRequest
-from .models import FormTemplate, Project, ProjectTemplateVariable
-=======
-from apps.patterns.widgets import Select, FileInput, TextInput, InputWithAddon, CheckboxInput
-
-from .etl.odk.client import ODKPublishClient
-from .http import HttpRequest
-from .models import AppUser, AppUserTemplateVariable, FormTemplate
->>>>>>> 163d3587
+from .models import AppUser, AppUserTemplateVariable, FormTemplate, Project, ProjectTemplateVariable
 
 logger = structlog.getLogger(__name__)
 
@@ -244,26 +236,6 @@
         }
 
 
-<<<<<<< HEAD
-class ProjectForm(PlatformFormMixin, forms.ModelForm):
-    """A form for editing a Project."""
-
-    class Meta:
-        model = Project
-        fields = ["name", "central_server", "template_variables"]
-        widgets = {
-            "name": TextInput,
-            "central_server": Select,
-            "template_variables": CheckboxSelectMultiple,
-        }
-
-
-class ProjectTemplateVariableForm(PlatformFormMixin, forms.ModelForm):
-    """A form for adding or editing a ProjectTemplateVariable."""
-
-    class Meta:
-        model = ProjectTemplateVariable
-=======
 class AppUserForm(PlatformFormMixin, forms.ModelForm):
     """A form for adding or editing an AppUser."""
 
@@ -293,7 +265,6 @@
 
     class Meta:
         model = AppUserTemplateVariable
->>>>>>> 163d3587
         fields = ["template_variable", "value"]
         widgets = {
             "template_variable": Select,
@@ -301,14 +272,38 @@
         }
 
 
-<<<<<<< HEAD
-ProjectTemplateVariableFormSet = forms.models.inlineformset_factory(
-    Project, ProjectTemplateVariable, form=ProjectTemplateVariableForm, extra=0
-)
-ProjectTemplateVariableFormSet.deletion_widget = CheckboxInput
-=======
 AppUserTemplateVariableFormSet = forms.models.inlineformset_factory(
     AppUser, AppUserTemplateVariable, form=AppUserTemplateVariableForm, extra=0
 )
 AppUserTemplateVariableFormSet.deletion_widget = CheckboxInput
->>>>>>> 163d3587
+
+
+class ProjectForm(PlatformFormMixin, forms.ModelForm):
+    """A form for editing a Project."""
+
+    class Meta:
+        model = Project
+        fields = ["name", "central_server", "template_variables"]
+        widgets = {
+            "name": TextInput,
+            "central_server": Select,
+            "template_variables": CheckboxSelectMultiple,
+        }
+
+
+class ProjectTemplateVariableForm(PlatformFormMixin, forms.ModelForm):
+    """A form for adding or editing a ProjectTemplateVariable."""
+
+    class Meta:
+        model = ProjectTemplateVariable
+        fields = ["template_variable", "value"]
+        widgets = {
+            "template_variable": Select,
+            "value": TextInput,
+        }
+
+
+ProjectTemplateVariableFormSet = forms.models.inlineformset_factory(
+    Project, ProjectTemplateVariable, form=ProjectTemplateVariableForm, extra=0
+)
+ProjectTemplateVariableFormSet.deletion_widget = CheckboxInput