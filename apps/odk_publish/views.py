import logging
import json

from django.conf import settings
from django.contrib import messages
from django.contrib.auth.decorators import login_required
from django.db import models, transaction
from django.http import HttpRequest, HttpResponse
from django.shortcuts import get_object_or_404, redirect, render
from django.utils.timezone import localdate
from import_export.results import RowResult
from import_export.tmp_storages import MediaStorage
from pygments import highlight
from pygments.formatters import HtmlFormatter
from pygments.lexers.data import JsonLexer

from .etl.load import generate_and_save_app_user_collect_qrcodes, sync_central_project

from .forms import (
    ProjectSyncForm,
    AppUserConfirmImportForm,
    AppUserExportForm,
    AppUserImportForm,
    PublishTemplateForm,
    FormTemplateForm,
    AppUserForm,
    AppUserTemplateVariableFormSet,
<<<<<<< HEAD
    OrganizationForm,
=======
    ProjectForm,
    ProjectTemplateVariableFormSet,
>>>>>>> bafbf646
)
from .import_export import AppUserResource
from .models import FormTemplateVersion, FormTemplate, AppUser
from .nav import Breadcrumbs
from .tables import FormTemplateTable


logger = logging.getLogger(__name__)


@login_required
@transaction.atomic
def server_sync(request: HttpRequest, organization_slug):
    form = ProjectSyncForm(request=request, data=request.POST or None)
    if request.method == "POST" and form.is_valid():
        project = sync_central_project(
            base_url=form.cleaned_data["server"],
            project_id=form.cleaned_data["project"],
            organization=request.organization,
        )
        messages.add_message(request, messages.SUCCESS, "Project synced.")
        return redirect("odk_publish:form-template-list", organization_slug, project.id)
    context = {
        "form": form,
        "breadcrumbs": Breadcrumbs.from_items(
            request=request,
            items=[("Sync Project", "sync-project")],
        ),
    }
    return render(request, "odk_publish/project_sync.html", context)


@login_required
def server_sync_projects(request: HttpRequest):
    form = ProjectSyncForm(request=request, data=request.GET or None)
    return render(request, "odk_publish/project_sync.html#project-select-partial", {"form": form})


@login_required
def app_user_list(request: HttpRequest, organization_slug, odk_project_pk):
    app_users = request.odk_project.app_users.prefetch_related("app_user_forms__form_template")
    context = {
        "app_users": app_users,
        "breadcrumbs": Breadcrumbs.from_items(
            request=request,
            items=[("App Users", "app-user-list")],
        ),
    }
    return render(request, "odk_publish/app_user_list.html", context)


@login_required
def app_user_generate_qr_codes(request: HttpRequest, organization_slug, odk_project_pk):
    generate_and_save_app_user_collect_qrcodes(project=request.odk_project)
    return redirect("odk_publish:app-user-list", organization_slug, odk_project_pk)


@login_required
def form_template_list(request: HttpRequest, organization_slug, odk_project_pk):
    form_templates = request.odk_project.form_templates.annotate(
        app_user_count=models.Count("app_user_forms"),
    ).prefetch_related(
        models.Prefetch(
            "versions",
            queryset=FormTemplateVersion.objects.order_by("-modified_at"),
            to_attr="latest_version",
        )
    )
    table = FormTemplateTable(data=form_templates, request=request, show_footer=False)
    context = {
        "form_templates": form_templates,
        "table": table,
        "breadcrumbs": Breadcrumbs.from_items(
            request=request,
            items=[("Form Templates", "form-template-list")],
        ),
    }
    return render(request, "odk_publish/form_template_list.html", context)


@login_required
def form_template_detail(
    request: HttpRequest, organization_slug, odk_project_pk: int, form_template_id: int
):
    form_template: FormTemplate = get_object_or_404(
        request.odk_project.form_templates.annotate(
            app_user_count=models.Count("app_user_forms"),
        ).prefetch_related(
            models.Prefetch(
                "versions",
                queryset=FormTemplateVersion.objects.order_by("-modified_at"),
                to_attr="latest_version",
            )
        ),
        pk=form_template_id,
    )
    context = {
        "form_template": form_template,
        "form_template_app_users": form_template.app_user_forms.values_list(
            "app_user__name", flat=True
        ),
        "breadcrumbs": Breadcrumbs.from_items(
            request=request,
            items=[
                ("Form Templates", "form-template-list"),
                (form_template.title_base, "form-template-detail", [form_template.pk]),
            ],
        ),
    }
    return render(request, "odk_publish/form_template_detail.html", context)


@login_required
def form_template_publish(
    request: HttpRequest, organization_slug, odk_project_pk: int, form_template_id: int
):
    """Publish a FormTemplate to ODK Central."""
    form_template: FormTemplate = get_object_or_404(
        request.odk_project.form_templates, pk=form_template_id
    )
    form = PublishTemplateForm(
        request=request, form_template=form_template, data=request.POST or None
    )
    template = "odk_publish/form_template_publish.html"
    if request.htmx:
        # Only render the form container for htmx requests
        template = f"{template}#publish-partial"
    if request.method == "POST" and form.is_valid():
        # The publish process is initiated by the HTMX response, so we don't
        # need to do anything here.
        pass
    context = {
        "form": form,
        "form_template": form_template,
        "breadcrumbs": Breadcrumbs.from_items(
            request=request,
            items=[
                ("Form Templates", "form-template-list"),
                (form_template.title_base, "form-template-detail", [form_template.pk]),
                ("Publish", "form-template-publish", [form_template.pk]),
            ],
        ),
    }
    return render(request, template, context)


@login_required
def app_user_export(request, organization_slug, odk_project_pk):
    """Exports AppUsers to a CSV or Excel file.

    For each user in the current project, there will be "id", "name", and "central_id"
    columns. Additionally there will be a column for each TemplateVariable related to
    the current project.
    """
    resource = AppUserResource(request.odk_project)
    form = AppUserExportForm([resource], data=request.POST or None)
    if request.method == "POST" and form.is_valid():
        export_format = form.cleaned_data["format"]
        dataset = resource.export()
        data = export_format.export_data(dataset)
        filename = f"app_users_{odk_project_pk}_{localdate()}.{export_format.get_extension()}"
        return HttpResponse(
            data,
            content_type=export_format.get_content_type(),
            headers={"Content-Disposition": f'attachment; filename="{filename}"'},
        )

    context = {
        "breadcrumbs": Breadcrumbs.from_items(
            request=request,
            items=[("App Users", "app-user-list"), ("Export", "app-users-export")],
        ),
        "form": form,
    }
    return render(request, "odk_publish/app_user_export.html", context)


@login_required
def app_user_import(request, organization_slug, odk_project_pk):
    """Imports AppUsers from a CSV or Excel file.

    The file is expected to have the same columns as a file exported using the
    app_user_export view above. New AppUsers will be added if the "id" column is blank.
    If a AppUserTemplateVariable column is blank and it exists in the database,
    it will be deleted. The import is done in 2 stages: first the user uploads a
    file, then they will be shown a preview of the import and asked to confirm.
    Once the user confirms, the database will be updated.
    """
    resource = AppUserResource(request.odk_project)
    result = None
    confirm = "original_file_name" in request.POST
    if confirm:
        # Confirm stage
        form_class = AppUserConfirmImportForm
        args = ()
    else:
        # Initial import stage
        form_class = AppUserImportForm
        args = ([resource],)
    form = form_class(*args, data=request.POST or None, files=request.FILES or None)
    if request.POST and form.is_valid():
        result = resource.import_data(
            form.dataset,
            use_transactions=True,
            rollback_on_validation_errors=True,
            dry_run=not confirm,
        )
        if not (result.has_validation_errors() or result.has_errors()):
            if confirm:
                messages.success(
                    request,
                    f"Import finished successfully, with {result.totals[RowResult.IMPORT_TYPE_NEW]} "
                    f"new and {result.totals[RowResult.IMPORT_TYPE_UPDATE]} updated app users.",
                )
                return redirect("odk_publish:app-user-list", organization_slug, odk_project_pk)
            # Save the import file data in a temporary file and show the confirm page
            import_format = form.cleaned_data["format"]
            tmp_storage = MediaStorage(
                encoding=import_format.encoding,
                read_mode=import_format.get_read_mode(),
            )
            tmp_storage.save(form.file_data)
            form = AppUserConfirmImportForm(
                initial={
                    "import_file_name": tmp_storage.name,
                    "original_file_name": form.cleaned_data["import_file"].name,
                    "format": form.data["format"],
                    "resource": form.cleaned_data.get("resource", ""),
                }
            )
    if confirm:
        # An error has occurred during validation of the confirm form or during
        # the actual import. Since there are no fields the user can edit in the
        # confirm form, take them back to the initial import form so they can
        # begin the import process afresh.
        messages.error(request, "We could not complete your import. Please try importing again.")
        form = AppUserImportForm([resource])
    context = {
        "breadcrumbs": Breadcrumbs.from_items(
            request=request,
            items=[("App Users", "app-user-list"), ("Import", "app-users-import")],
        ),
        "form": form,
        "result": result,
        "confirm": isinstance(form, AppUserConfirmImportForm),
    }
    return render(request, "odk_publish/app_user_import.html", context)


def websockets_server_health(request):
    """When using separate ASGI and WSGI deployments, this can be used for health checks
    for the ASGI (Websockets) server.
    """
    return HttpResponse("OK")


@login_required
def app_user_detail(request: HttpRequest, organization_slug, odk_project_pk, app_user_pk):
    """Detail page for an AppUser."""
    app_user = get_object_or_404(request.odk_project.app_users, pk=app_user_pk)
    if app_user.qr_code_data:
        # Generate the HTML for the syntax-highligted JSON
        qr_code_data = json.dumps(app_user.qr_code_data, indent=4)
        qr_code_highlight_html = highlight(
            qr_code_data, JsonLexer(), HtmlFormatter(linenos="table")
        )
        # Get the JSON without newlines and extra spaces
        qr_code_data = json.dumps(app_user.qr_code_data, separators=(",", ":"))
    else:
        qr_code_highlight_html = qr_code_data = None
    context = {
        "app_user": app_user,
        "qr_code_highlight_html": qr_code_highlight_html,
        "qr_code_data": qr_code_data,
        "breadcrumbs": Breadcrumbs.from_items(
            request=request,
            items=[
                ("App Users", "app-user-list"),
                (app_user.name, "app-user-detail", [app_user.pk]),
            ],
        ),
    }
    return render(request, "odk_publish/app_user_detail.html", context)


@login_required
def change_form_template(
    request: HttpRequest, organization_slug, odk_project_pk, form_template_id=None
):
    """Add or edit a FormTemplate."""
    if form_template_id:
        # Editing a FormTemplate
        form_template = get_object_or_404(request.odk_project.form_templates, pk=form_template_id)
    else:
        # Adding a new FormTemplate
        form_template = FormTemplate(project=request.odk_project)
    form = FormTemplateForm(request.POST or None, instance=form_template)
    if request.method == "POST" and form.is_valid():
        form_template = form.save()
        messages.success(
            request,
            f"Successfully {'edit' if form_template_id else 'add'}ed {form_template.title_base}.",
        )
        return redirect("odk_publish:form-template-list", organization_slug, odk_project_pk)
    if form_template_id:
        crumbs = [
            (form_template.title_base, "form-template-detail", [form_template_id]),
            ("Edit form template", "edit-form-template", [form_template_id]),
        ]
    else:
        crumbs = [("Add form template", "form-template-add")]
    context = {
        "form": form,
        "breadcrumbs": Breadcrumbs.from_items(
            request=request,
            items=[("Form Templates", "form-template-list")] + crumbs,
        ),
        # Variables needed for selecting a spreadsheet for the `template_url` using Google Picker
        "google_client_id": settings.GOOGLE_CLIENT_ID,
        "google_scopes": " ".join(settings.SOCIALACCOUNT_PROVIDERS["google"]["SCOPE"]),
        "google_api_key": settings.GOOGLE_API_KEY,
        "google_app_id": settings.GOOGLE_APP_ID,
        "form_template": form_template,
    }
    response = render(request, "odk_publish/change_form_template.html", context)
    # Needed for the Google Picker popup to work
    response.headers["Cross-Origin-Opener-Policy"] = "same-origin-allow-popups"
    return response


@login_required
def change_app_user(request: HttpRequest, organization_slug, odk_project_pk, app_user_id=None):
    """Add or edit an AppUser."""
    if app_user_id:
        # Editing an AppUser
        app_user = get_object_or_404(request.odk_project.app_users, pk=app_user_id)
    else:
        # Adding a new AppUser
        app_user = AppUser(project=request.odk_project)
    form = AppUserForm(request.POST or None, instance=app_user)
    variables_formset = AppUserTemplateVariableFormSet(request.POST or None, instance=app_user)
    if request.method == "POST" and all([form.is_valid(), variables_formset.is_valid()]):
        app_user = form.save()
        variables_formset.save()
        messages.success(
            request,
            f"Successfully {'edit' if app_user_id else 'add'}ed {app_user}.",
        )
        return redirect("odk_publish:app-user-list", organization_slug, odk_project_pk)
    if app_user_id:
        crumbs = [
            (app_user.name, "app-user-detail", [app_user.pk]),
            ("Edit app user", "edit-app-user", [app_user_id]),
        ]
    else:
        crumbs = [("Add app user", "add-app-user")]
    context = {
        "form": form,
        "variables_formset": variables_formset,
        "breadcrumbs": Breadcrumbs.from_items(
            request=request,
            items=[("App Users", "app-user-list")] + crumbs,
        ),
        "app_user": app_user,
    }
    return render(request, "odk_publish/change_app_user.html", context)


@login_required
<<<<<<< HEAD
def create_organization(request: HttpRequest):
    form = OrganizationForm(request.POST or None)
    if request.method == "POST" and form.is_valid():
        organization = form.save()
        messages.success(request, f"Successfully created {organization}.")
        return redirect("odk_publish:organization-home", organization.slug)
    context = {
        "form": form,
        "breadcrumbs": Breadcrumbs.from_items(
            request=request,
            items=[("Create an organization", "create-organization")],
        ),
    }
    return render(request, "odk_publish/create_organization.html", context)
=======
def edit_project(request, odk_project_pk):
    """Edit a Project."""
    form = ProjectForm(request.POST or None, instance=request.odk_project)
    variables_formset = ProjectTemplateVariableFormSet(
        request.POST or None, instance=request.odk_project
    )
    if request.method == "POST" and all([form.is_valid(), variables_formset.is_valid()]):
        form.save()
        variables_formset.save()
        messages.success(
            request,
            f"Successfully edited {request.odk_project}.",
        )
        return redirect("odk_publish:form-template-list", request.odk_project.id)
    context = {
        "form": form,
        "variables_formset": variables_formset,
        "breadcrumbs": Breadcrumbs.from_items(
            request=request,
            items=[("Edit project", "edit-project")],
        ),
    }
    return render(request, "odk_publish/change_project.html", context)
>>>>>>> bafbf646
<|MERGE_RESOLUTION|>--- conflicted
+++ resolved
@@ -25,12 +25,9 @@
     FormTemplateForm,
     AppUserForm,
     AppUserTemplateVariableFormSet,
-<<<<<<< HEAD
-    OrganizationForm,
-=======
     ProjectForm,
     ProjectTemplateVariableFormSet,
->>>>>>> bafbf646
+    OrganizationForm,
 )
 from .import_export import AppUserResource
 from .models import FormTemplateVersion, FormTemplate, AppUser
@@ -400,23 +397,7 @@
 
 
 @login_required
-<<<<<<< HEAD
-def create_organization(request: HttpRequest):
-    form = OrganizationForm(request.POST or None)
-    if request.method == "POST" and form.is_valid():
-        organization = form.save()
-        messages.success(request, f"Successfully created {organization}.")
-        return redirect("odk_publish:organization-home", organization.slug)
-    context = {
-        "form": form,
-        "breadcrumbs": Breadcrumbs.from_items(
-            request=request,
-            items=[("Create an organization", "create-organization")],
-        ),
-    }
-    return render(request, "odk_publish/create_organization.html", context)
-=======
-def edit_project(request, odk_project_pk):
+def edit_project(request, organization_slug, odk_project_pk):
     """Edit a Project."""
     form = ProjectForm(request.POST or None, instance=request.odk_project)
     variables_formset = ProjectTemplateVariableFormSet(
@@ -429,7 +410,7 @@
             request,
             f"Successfully edited {request.odk_project}.",
         )
-        return redirect("odk_publish:form-template-list", request.odk_project.id)
+        return redirect("odk_publish:form-template-list", organization_slug, odk_project_pk)
     context = {
         "form": form,
         "variables_formset": variables_formset,
@@ -439,4 +420,20 @@
         ),
     }
     return render(request, "odk_publish/change_project.html", context)
->>>>>>> bafbf646
+
+
+@login_required
+def create_organization(request: HttpRequest):
+    form = OrganizationForm(request.POST or None)
+    if request.method == "POST" and form.is_valid():
+        organization = form.save()
+        messages.success(request, f"Successfully created {organization}.")
+        return redirect("odk_publish:organization-home", organization.slug)
+    context = {
+        "form": form,
+        "breadcrumbs": Breadcrumbs.from_items(
+            request=request,
+            items=[("Create an organization", "create-organization")],
+        ),
+    }
+    return render(request, "odk_publish/create_organization.html", context)