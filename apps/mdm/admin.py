from django.contrib import admin
<<<<<<< HEAD
from django.contrib import messages
from django.db import transaction
from django.utils.html import mark_safe
from import_export.admin import ImportExportMixin
from import_export.forms import ExportForm

from .import_export import DeviceResource
from .models import Policy, Device
=======
from .models import Policy, Device, DeviceSnapshot, DeviceSnapshotApp
>>>>>>> 888572a0


@admin.register(Policy)
class PolicyAdmin(admin.ModelAdmin):
    list_display = ("name", "policy_id", "project")
    search_fields = ("name", "policy_id", "project__name")
    list_filter = ("project",)


@admin.register(Device)
class DeviceAdmin(ImportExportMixin, admin.ModelAdmin):
    list_display = ("name", "serial_number", "app_user_name", "policy")
    search_fields = ("serial_number", "app_user_name", "policy__name", "serial_number")
<<<<<<< HEAD
    readonly_fields = ("name", "device_id", "raw_mdm_device")
    list_filter = ("policy", "app_user_name")
    export_form_class = ExportForm
    resource_classes = [DeviceResource]

    def process_result(self, result, request):
        if request.path.endswith("/process_import/"):
            # If some errors occur during the confirm import step, show error messages
            for row in result.error_rows:
                for error in row.errors:
                    messages.error(
                        request,
                        mark_safe(
                            f"Row {row.number}: {error.error!r}<br><pre>{error.traceback}</pre>"
                        ),
                    )
            for row in result.invalid_rows:
                for field, errors in row.error_dict.items():
                    for error in errors:
                        messages.error(
                            request, mark_safe(f"Row {row.number}, Column '{field}': {error}")
                        )
            if result.has_errors():
                # Save successful rows, since all DB changes will have been rolled back
                # by DeviceResource.import_data()
                with transaction.atomic():
                    for row in result.valid_rows():
                        # We already successfully pushed to MDM
                        row.instance.save(push_to_mdm=False)
        return super().process_result(result, request)
=======
    readonly_fields = ("name", "device_id", "raw_mdm_device", "latest_snapshot")
    list_filter = ("policy", "app_user_name")


class DeviceSnapshotAppInline(admin.TabularInline):
    model = DeviceSnapshotApp
    extra = 0
    readonly_fields = ("package_name", "app_name", "version_code", "version_name")


@admin.register(DeviceSnapshot)
class DeviceSnapshotAdmin(admin.ModelAdmin):
    list_display = (
        "id",
        "device_id",
        "name",
        "manufacturer",
        "os_version",
        "battery_level",
        "last_sync",
        "synced_at",
    )
    search_fields = (
        "device_id",
        "name",
        "serial_number",
        "manufacturer",
        "os_version",
        "enrollment_type",
    )
    date_hierarchy = "synced_at"
    list_filter = ("manufacturer", "os_version", "enrollment_type")
    ordering = ("-synced_at",)
    inlines = [DeviceSnapshotAppInline]
    raw_id_fields = ("mdm_device",)
    readonly_fields = (
        "device_id",
        "name",
        "serial_number",
        "manufacturer",
        "os_version",
        "battery_level",
        "enrollment_type",
        "last_sync",
        "latitude",
        "longitude",
        "raw_mdm_device",
        "synced_at",
    )
>>>>>>> 888572a0
<|MERGE_RESOLUTION|>--- conflicted
+++ resolved
@@ -1,5 +1,4 @@
 from django.contrib import admin
-<<<<<<< HEAD
 from django.contrib import messages
 from django.db import transaction
 from django.utils.html import mark_safe
@@ -7,10 +6,7 @@
 from import_export.forms import ExportForm
 
 from .import_export import DeviceResource
-from .models import Policy, Device
-=======
 from .models import Policy, Device, DeviceSnapshot, DeviceSnapshotApp
->>>>>>> 888572a0
 
 
 @admin.register(Policy)
@@ -24,8 +20,7 @@
 class DeviceAdmin(ImportExportMixin, admin.ModelAdmin):
     list_display = ("name", "serial_number", "app_user_name", "policy")
     search_fields = ("serial_number", "app_user_name", "policy__name", "serial_number")
-<<<<<<< HEAD
-    readonly_fields = ("name", "device_id", "raw_mdm_device")
+    readonly_fields = ("name", "device_id", "raw_mdm_device", "latest_snapshot")
     list_filter = ("policy", "app_user_name")
     export_form_class = ExportForm
     resource_classes = [DeviceResource]
@@ -55,9 +50,6 @@
                         # We already successfully pushed to MDM
                         row.instance.save(push_to_mdm=False)
         return super().process_result(result, request)
-=======
-    readonly_fields = ("name", "device_id", "raw_mdm_device", "latest_snapshot")
-    list_filter = ("policy", "app_user_name")
 
 
 class DeviceSnapshotAppInline(admin.TabularInline):
@@ -104,5 +96,4 @@
         "longitude",
         "raw_mdm_device",
         "synced_at",
-    )
->>>>>>> 888572a0
+    )