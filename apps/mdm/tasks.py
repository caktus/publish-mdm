--- conflicted
+++ resolved
@@ -334,7 +334,45 @@
     fleet.enroll_qr_code.save(f"{fleet}.png", ContentFile(response.content), save=False)
 
 
-<<<<<<< HEAD
+def delete_group(session: Session, fleet: Fleet) -> bool:
+    """Delete a TinyMDM group. If the group has devices either in the database or
+    in TinyMDM, it will not be deleted.
+    """
+    logger.debug("Deleting TinyMDM group", fleet=fleet, group_id=fleet.mdm_group_id)
+    if fleet.devices.exists():
+        # Fleet has devices in DB. Don't delete
+        logger.debug(
+            "Cannot delete TinyMDM group because it has devices linked to it in the database",
+            fleet=fleet,
+            group_id=fleet.mdm_group_id,
+        )
+        return False
+    response = session.get(f"https://www.tinymdm.net/api/v1/groups/{fleet.mdm_group_id}/devices")
+    if response.status_code in (400, 404):
+        # Invalid group ID or the group was not found
+        logger.debug(
+            "Invalid or non-existent TinyMDM group ID",
+            fleet=fleet,
+            group_id=fleet.mdm_group_id,
+            response=response.content,
+            status_code=response.status_code,
+        )
+        return True
+    response.raise_for_status()
+    if response.json()["results"]:
+        # Fleet has devices in TinyMDM. Don't delete
+        logger.debug(
+            "Cannot delete TinyMDM group because it has devices linked to it in TinyMDM",
+            fleet=fleet,
+            group_id=fleet.mdm_group_id,
+        )
+        return False
+    # Delete the group in TinyMDM
+    response = session.delete(f"https://www.tinymdm.net/api/v1/groups/{fleet.mdm_group_id}")
+    response.raise_for_status()
+    return True
+
+
 def create_user(session: Session, name: str, email: str, fleet: Fleet):
     """Creates a TinyMDM user and adds them to the provided fleet's TinyMDM group."""
     logger.info("Creating a TinyMDM user", name=name, email=email)
@@ -358,43 +396,4 @@
         f"https://www.tinymdm.net/api/v1/groups/{fleet.mdm_group_id}/users/{user_id}",
         headers={"content-type": "application/json"},
     )
-    response.raise_for_status()
-=======
-def delete_group(session: Session, fleet: Fleet) -> bool:
-    """Delete a TinyMDM group. If the group has devices either in the database or
-    in TinyMDM, it will not be deleted.
-    """
-    logger.debug("Deleting TinyMDM group", fleet=fleet, group_id=fleet.mdm_group_id)
-    if fleet.devices.exists():
-        # Fleet has devices in DB. Don't delete
-        logger.debug(
-            "Cannot delete TinyMDM group because it has devices linked to it in the database",
-            fleet=fleet,
-            group_id=fleet.mdm_group_id,
-        )
-        return False
-    response = session.get(f"https://www.tinymdm.net/api/v1/groups/{fleet.mdm_group_id}/devices")
-    if response.status_code in (400, 404):
-        # Invalid group ID or the group was not found
-        logger.debug(
-            "Invalid or non-existent TinyMDM group ID",
-            fleet=fleet,
-            group_id=fleet.mdm_group_id,
-            response=response.content,
-            status_code=response.status_code,
-        )
-        return True
-    response.raise_for_status()
-    if response.json()["results"]:
-        # Fleet has devices in TinyMDM. Don't delete
-        logger.debug(
-            "Cannot delete TinyMDM group because it has devices linked to it in TinyMDM",
-            fleet=fleet,
-            group_id=fleet.mdm_group_id,
-        )
-        return False
-    # Delete the group in TinyMDM
-    response = session.delete(f"https://www.tinymdm.net/api/v1/groups/{fleet.mdm_group_id}")
-    response.raise_for_status()
-    return True
->>>>>>> ec70f929
+    response.raise_for_status()