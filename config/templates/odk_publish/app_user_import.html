{% extends "base.html" %}
{% load i18n %}
{% block content %}
    {% if confirm %}
        <p class="mb-4 dark:text-gray-400">
            Below is a preview of data to be imported. If you are satisfied with the results, click 'Confirm import'.
        </p>
    {% else %}
        <p class="mb-4 dark:text-gray-400">Import App Users using a file previously exported from this project.</p>
    {% endif %}
    <div class="mb-4 grid gap-4 sm:grid-cols-2 md:mb-8">
        {{ form.media }}
        <form method="post"
              class="max-w-2xl"
              enctype="multipart/form-data"
              x-data="{ submitting: false }"
              x-on:submit="submitting = true">
            {% csrf_token %}
            {% for field in form.hidden_fields %}{{ field }}{% endfor %}
            <div class="grid gap-4 sm:grid-cols-1 sm:gap-6">
                {% for field in form.visible_fields %}
                    <div>
                        {{ field.label_tag }}
                        {{ field }}
                        {{ field.errors }}
                    </div>
                {% endfor %}
                <div class="flex items-center space-x-4">
                    <button type="submit"
                            :disabled="submitting"
                            :class="{'btn-disabled': submitting}"
                            class="btn btn-outline btn-primary">
                        {% if confirm %}
                            Confirm import
                        {% else %}
                            Import app users
                        {% endif %}
                        <svg aria-hidden="true"
                             role="status"
                             x-cloak
                             x-show="submitting"
                             class="inline-flex items-center w-4.5 h-4.5 ml-1.5 -mr-1 -mt-0.5 me-3 text-gray-200 animate-spin dark:text-gray-600"
                             viewBox="0 0 100 101"
                             fill="none"
                             xmlns="http://www.w3.org/2000/svg">
                            <path d="M100 50.5908C100 78.2051 77.6142 100.591 50 100.591C22.3858 100.591 0 78.2051 0 50.5908C0 22.9766 22.3858 0.59082 50 0.59082C77.6142 0.59082 100 22.9766 100 50.5908ZM9.08144 50.5908C9.08144 73.1895 27.4013 91.5094 50 91.5094C72.5987 91.5094 90.9186 73.1895 90.9186 50.5908C90.9186 27.9921 72.5987 9.67226 50 9.67226C27.4013 9.67226 9.08144 27.9921 9.08144 50.5908Z" fill="currentColor" />
                            <path d="M93.9676 39.0409C96.393 38.4038 97.8624 35.9116 97.0079 33.5539C95.2932 28.8227 92.871 24.3692 89.8167 20.348C85.8452 15.1192 80.8826 10.7238 75.2124 7.41289C69.5422 4.10194 63.2754 1.94025 56.7698 1.05124C51.7666 0.367541 46.6976 0.446843 41.7345 1.27873C39.2613 1.69328 37.813 4.19778 38.4501 6.62326C39.0873 9.04874 41.5694 10.4717 44.0505 10.1071C47.8511 9.54855 51.7191 9.52689 55.5402 10.0491C60.8642 10.7766 65.9928 12.5457 70.6331 15.2552C75.2735 17.9648 79.3347 21.5619 82.5849 25.841C84.9175 28.9121 86.7997 32.2913 88.1811 35.8758C89.083 38.2158 91.5421 39.6781 93.9676 39.0409Z" fill="#1C64F2" />
                        </svg>
                    </button>
                    <a type="button"
                       class="btn btn-outline"
                       href="{% if not confirm %}{% url 'odk_publish:app-user-list' request.odk_project.pk %}{% endif %}"
                       :disabled="submitting">Cancel</a>
                </div>
            </div>
        </form>
    </div>
    {% if result %}
        {% if result.has_errors or result.has_validation_errors %}
            {% if result.has_errors %}
                <div class="mb-4">
                    <h3 class="font-semibold text-gray-900 dark:text-white mb-0.5">{% trans "Errors" %}</h3>
                    <ul>
                        {% for error in result.base_errors %}
                            <li class="mb-2">
                                {{ error.error }}
                                <div class="col-span-4 text-sm p-3 overflow-auto font-mono text-red-700 bg-red-50 dark:bg-gray-800 dark:text-red-400">
                                    <pre class="text-xs">{{ error.traceback|linebreaks }}</pre>
                                </div>
                            </li>
                        {% endfor %}
                        {% for line, errors in result.row_errors %}
                            {% for error in errors %}
                                <li class="mb-2">
                                    Row {{ line }}: {{ error.error }}
                                    <div>
                                        <code>{{ error.row.values|join:", " }}</code>
                                    </div>
                                    <div class="col-span-4 text-sm p-3 overflow-auto font-mono text-red-700 bg-red-50 dark:bg-gray-800 dark:text-red-400">
                                        <pre class="text-xs">{{ error.traceback|linebreaks }}</pre>
                                    </div>
                                </li>
                            {% endfor %}
                        {% endfor %}
                    </ul>
                </div>
            {% endif %}
            {% if result.has_validation_errors %}
                <div class="mb-4">
                    <h3 class="font-semibold text-gray-900 dark:text-white mb-0.5">{% trans "Some rows failed to validate" %}</h3>
                    <p class="mb-1 dark:text-gray-400">
                        {% trans "Please correct these errors in your data where possible, then reupload it using the form above." %}
                    </p>
                    <table class="text-left w-full h-full text-sm text-gray-500 dark:text-gray-400 dark:bg-gray-800">
                        <thead class="text-xs text-gray-700 uppercase bg-primary-100 dark:bg-gray-700 dark:text-gray-400">
                            <tr>
                                <th class="px-4 py-3 whitespace-nowrap">{% trans "Row" %}</th>
                                <th class="px-4 py-3 whitespace-nowrap">{% trans "Errors" %}</th>
                                {% for field in result.diff_headers %}<th class="px-4 py-3 whitespace-nowrap">{{ field }}</th>{% endfor %}
                            </tr>
                        </thead>
                        <tbody class="mb-4">
                            {% for row in result.invalid_rows %}
                                <tr class="border-b border-primary-100 dark:border-gray-700 text-sm row">
<<<<<<< HEAD
                                    <td class="px-4 py-3">{{ row.number }}</td>
=======
                                    <td class="px-4 py-3">{{ row.number|add:1 }}</td>
>>>>>>> 7d1747d1
                                    <td class="px-4 py-3">
                                        <span data-popover-target="errors-{{ forloop.counter }}"
                                              data-popover-placement="bottom-start"
                                              class="px-2 rounded text-red bg-red-50 dark:bg-gray-900 dark:text-red-400">{{ row.error_count }}</span>
                                        <div id="errors-{{ forloop.counter }}"
                                             role="tooltip"
                                             class="absolute min-w-sm z-10 invisible inline-block px-3 py-2 text-sm font-medium text-red bg-red-50 dark:bg-gray-900 dark:text-red-400 border border-gray-200 shadow-xs opacity-0 tooltip dark:border-gray-700">
                                            <ul class="validation-error-list">
                                                {% for field_name, error_list in row.field_specific_errors.items %}
                                                    <li>
                                                        <span class="font-bold uppercase underline">{{ field_name }}</span>
                                                        <ul>
                                                            {% for error in error_list %}<li>{{ error }}</li>{% endfor %}
                                                        </ul>
                                                    </li>
                                                {% endfor %}
                                                {% if row.non_field_specific_errors %}
                                                    <li>
                                                        <span class="font-bold uppercase underline">{% trans "Non field specific" %}</span>
                                                        <ul>
                                                            {% for error in row.non_field_specific_errors %}<li>{{ error }}</li>{% endfor %}
                                                        </ul>
                                                    </li>
                                                {% endif %}
                                            </ul>
                                        </div>
                                    </td>
                                    {% for field in row.values %}<td class="px-4 py-3">{{ field }}</td>{% endfor %}
                                </tr>
                            {% endfor %}
                        </tbody>
                    </table>
                </div>
            {% endif %}
        {% else %}
            <h3 class="font-semibold text-gray-900 dark:text-white mb-0.5">{% trans "Preview" %}</h3>
            <table class="text-left w-full h-full text-sm text-gray-500 dark:text-gray-400 dark:bg-gray-800">
                <thead class="text-xs text-gray-700 uppercase bg-primary-100 dark:bg-gray-700 dark:text-gray-400">
                    <tr>
                        <th class="px-4 py-3 whitespace-nowrap"></th>
                        {% for field in result.diff_headers %}<th class="px-4 py-3 whitespace-nowrap">{{ field }}</th>{% endfor %}
                    </tr>
                </thead>
                <tbody class="mb-4">
                    {% for row in result.valid_rows %}
                        <tr class="{% if row.import_type == 'update' %}bg-yellow-100 {% elif row.import_type == 'new' %}bg-blue-200 {% endif %}border-b border-primary-100 dark:border-gray-700 text-sm row">
                            <td class="px-4 py-3">
                                {% if row.import_type == 'new' %}
                                    {% trans "New" %}
                                {% elif row.import_type == 'skip' %}
                                    {% trans "Unchanged" %}
                                {% elif row.import_type == 'delete' %}
                                    {% trans "Delete" %}
                                {% elif row.import_type == 'update' %}
                                    {% trans "Update" %}
                                {% endif %}
                            </td>
                            {% for field in row.diff %}<td class="px-4 py-3">{{ field }}</td>{% endfor %}
                        </tr>
                    {% endfor %}
                </tbody>
            </table>
        {% endif %}
    {% endif %}
{% endblock content %}<|MERGE_RESOLUTION|>--- conflicted
+++ resolved
@@ -102,11 +102,7 @@
                         <tbody class="mb-4">
                             {% for row in result.invalid_rows %}
                                 <tr class="border-b border-primary-100 dark:border-gray-700 text-sm row">
-<<<<<<< HEAD
-                                    <td class="px-4 py-3">{{ row.number }}</td>
-=======
                                     <td class="px-4 py-3">{{ row.number|add:1 }}</td>
->>>>>>> 7d1747d1
                                     <td class="px-4 py-3">
                                         <span data-popover-target="errors-{{ forloop.counter }}"
                                               data-popover-placement="bottom-start"
