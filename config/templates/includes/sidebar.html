{% if request.organization %}
    <button data-drawer-target="sidebar-team-switch"
            data-drawer-toggle="sidebar-team-switch"
            aria-controls="sidebar-team-switch"
            type="button"
            class="inline-flex items-center p-2 mt-2 ml-3 text-sm text-gray-500 rounded-lg sm:hidden hover:bg-gray-100 focus:outline-none focus:ring-2 focus:ring-gray-200 dark:text-gray-400 dark:hover:bg-gray-700 dark:focus:ring-gray-600">
        <span class="sr-only">Open sidebar</span>
        <svg class="w-6 h-6"
             aria-hidden="true"
             fill="currentColor"
             viewBox="0 0 20 20"
             xmlns="http://www.w3.org/2000/svg">
            <path clip-rule="evenodd" fill-rule="evenodd" d="M2 4.75A.75.75 0 012.75 4h14.5a.75.75 0 010 1.5H2.75A.75.75 0 012 4.75zm0 10.5a.75.75 0 01.75-.75h7.5a.75.75 0 010 1.5h-7.5a.75.75 0 01-.75-.75zM2 10a.75.75 0 01.75-.75h14.5a.75.75 0 010 1.5H2.75A.75.75 0 012 10z">
            </path>
        </svg>
    </button>
    <aside id="sidebar-team-switch"
           class="fixed top-0 left-0 z-40 w-64 pt-[62px] h-screen transition-transform -translate-x-full lg:translate-x-0"
           aria-label="Sidebar">
        <div class="overflow-y-auto py-5 px-3 h-full bg-gray-50 border-r border-gray-200 dark:bg-gray-800 dark:border-gray-700">
            <ul class="space-y-2 dark:border-gray-700">
                <li>
                    <a href="{% url 'publish_mdm:organization-users-list' request.organization.slug %}"
                       class="flex items-center p-2 text-base font-normal text-gray-900 rounded-lg dark:text-white hover:text-primary-700 dark:hover:bg-gray-700 group">
                        <svg class="w-[20px] h-[20px] flex-shrink-0 text-gray-400 group-hover:text-primary-700 dark:text-gray-400 dark:group-hover:text-white"
                             aria-hidden="true"
                             xmlns="http://www.w3.org/2000/svg"
                             width="24"
                             height="24"
                             fill="none"
                             viewBox="0 0 24 24">
                            <path stroke="currentColor" stroke-linecap="round" stroke-width="2" d="M16 19h4a1 1 0 0 0 1-1v-1a3 3 0 0 0-3-3h-2m-2.236-4a3 3 0 1 0 0-4M3 18v-1a3 3 0 0 1 3-3h4a3 3 0 0 1 3 3v1a1 1 0 0 1-1 1H4a1 1 0 0 1-1-1Zm8-10a3 3 0 1 1-6 0 3 3 0 0 1 6 0Z" />
                        </svg>
                        <span class="ml-3">Users</span>
                    </a>
                </li>
                <li>
<<<<<<< HEAD
                    <a href="{% url 'publish_mdm:fleets-list' request.organization.slug %}"
=======
                    <a href="{% url 'publish_mdm:central-servers-list' request.organization.slug %}"
                       class="flex items-center p-2 text-base font-normal text-gray-900 rounded-lg dark:text-white hover:text-primary-700 dark:hover:bg-gray-700 group">
                        <svg class="w-[20px] h-[20px] flex-shrink-0 text-gray-400 group-hover:text-primary-700 dark:text-gray-400 dark:group-hover:text-white"
                             aria-hidden="true"
                             xmlns="http://www.w3.org/2000/svg"
                             width="24"
                             height="24"
                             fill="none"
                             viewBox="0 0 24 24">
                            <path stroke="currentColor" stroke-linecap="round" stroke-linejoin="round" stroke-width="2" d="M5 12a1 1 0 0 0-1 1v4a1 1 0 0 0 1 1h14a1 1 0 0 0 1-1v-4a1 1 0 0 0-1-1M5 12h14M5 12a1 1 0 0 1-1-1V7a1 1 0 0 1 1-1h14a1 1 0 0 1 1 1v4a1 1 0 0 1-1 1m-2 3h.01M14 15h.01M17 9h.01M14 9h.01" />
                        </svg>
                        <span class="ml-3">Central Servers</span>
                    </a>
                </li>
                <li>
                    <a href="{% url 'publish_mdm:organization-users-list' request.organization.slug %}"
>>>>>>> cabb1efb
                       class="flex items-center p-2 text-base font-normal text-gray-900 rounded-lg dark:text-white hover:text-primary-700 dark:hover:bg-gray-700 group">
                        <svg class="w-[20px] h-[20px] flex-shrink-0 text-gray-400 group-hover:text-primary-700 dark:text-gray-400 dark:group-hover:text-white"
                             aria-hidden="true"
                             xmlns="http://www.w3.org/2000/svg"
                             width="24"
                             height="24"
                             fill="none"
                             viewBox="0 0 24 24">
                            <path stroke="currentColor" stroke-linecap="round" stroke-width="2" d="M4.5 17H4a1 1 0 0 1-1-1 3 3 0 0 1 3-3h1m0-3.05A2.5 2.5 0 1 1 9 5.5M19.5 17h.5a1 1 0 0 0 1-1 3 3 0 0 0-3-3h-1m0-3.05a2.5 2.5 0 1 0-2-4.45m.5 13.5h-7a1 1 0 0 1-1-1 3 3 0 0 1 3-3h3a3 3 0 0 1 3 3 1 1 0 0 1-1 1Zm-1-9.5a2.5 2.5 0 1 1-5 0 2.5 2.5 0 0 1 5 0Z" />
                        </svg>
                        <span class="ml-3">Fleets</span>
                    </a>
                </li>
                <li>
                    <a href="{% url 'publish_mdm:devices-list' request.organization.slug %}"
                       class="flex items-center p-2 text-base font-normal text-gray-900 rounded-lg dark:text-white hover:text-primary-700 dark:hover:bg-gray-700 group">
                        <svg class="w-[20px] h-[20px] flex-shrink-0 text-gray-400 group-hover:text-primary-700 dark:text-gray-400 dark:group-hover:text-white"
                             aria-hidden="true"
                             xmlns="http://www.w3.org/2000/svg"
                             width="24"
                             height="24"
                             fill="none"
                             viewBox="0 0 24 24">
                            <path stroke="currentColor" stroke-linecap="round" stroke-linejoin="round" stroke-width="2" d="M11 18h2M5.875 3h12.25c.483 0 .875.448.875 1v16c0 .552-.392 1-.875 1H5.875C5.392 21 5 20.552 5 20V4c0-.552.392-1 .875-1Z" />
                        </svg>
                        <span class="ml-3">Devices</span>
                    </a>
                </li>
                <li>
                    <a href="{% url 'publish_mdm:organization-template-variables' request.organization.slug %}"
                       class="flex items-center p-2 text-base font-normal text-gray-900 rounded-lg dark:text-white hover:text-primary-700 dark:hover:bg-gray-700 group">
                        <svg class="w-[20px] h-[20px] flex-shrink-0 text-gray-400 group-hover:text-primary-700 dark:text-gray-400 dark:group-hover:text-white"
                             aria-hidden="true"
                             xmlns="http://www.w3.org/2000/svg"
                             width="24"
                             height="24"
                             fill="none"
                             viewBox="0 0 24 24">
                            <path stroke="currentColor" stroke-linecap="round" stroke-linejoin="round" stroke-width="2" d="M15 4h3a1 1 0 0 1 1 1v15a1 1 0 0 1-1 1H6a1 1 0 0 1-1-1V5a1 1 0 0 1 1-1h3m0 3h6m-3 5h3m-6 0h.01M12 16h3m-6 0h.01M10 3v4h4V3h-4Z" />
                        </svg>
                        <span class="ml-3">Template Variables</span>
                    </a>
                </li>
            </ul>
            <div class="pt-5 pl-2 mt-5 mb-4 text-sm font-bold text-gray-500 border-t border-gray-200 dark:text-gray-400 dark:border-gray-700">
                <h3>Project</h3>
            </div>
            <ul class="pb-4 pl-2 mt-2 mb-4 space-y-2 border-dotted border-b border-gray-200 dark:border-gray-700">
                <li>
                    <a href="{% url 'publish_mdm:add-project' request.organization.slug %}"
                       class="flex items-center text-sm text-gray-500 hover:text-primary-700 dark:text-gray-400 dark:hover:text-white group">
                        <svg class="w-[20px] h-[20px] flex-shrink-0 text-gray-400 group-hover:text-primary-700 dark:text-gray-400 dark:group-hover:text-white"
                             aria-hidden="true"
                             xmlns="http://www.w3.org/2000/svg"
                             width="24"
                             height="24"
                             fill="none"
                             viewBox="0 0 24 24">
                            <path stroke="currentColor" stroke-linecap="round" stroke-linejoin="round" stroke-width="2" d="M18 9V4a1 1 0 0 0-1-1H8.914a1 1 0 0 0-.707.293L4.293 7.207A1 1 0 0 0 4 7.914V20a1 1 0 0 0 1 1h4M9 3v4a1 1 0 0 1-1 1H4m11 6v4m-2-2h4m3 0a5 5 0 1 1-10 0 5 5 0 0 1 10 0Z" />
                        </svg>
                        <span class="ml-2">Add Project</span>
                    </a>
                </li>
                <li>
                    <a href="{% url 'publish_mdm:server-sync' request.organization.slug %}"
                       class="flex items-center text-sm text-gray-500 hover:text-primary-700 dark:text-gray-400 dark:hover:text-white group">
                        <svg class="w-[20px] h-[20px] flex-shrink-0 text-gray-400 group-hover:text-primary-700 dark:text-gray-400 dark:group-hover:text-white"
                             aria-hidden="true"
                             xmlns="http://www.w3.org/2000/svg"
                             width="24"
                             height="24"
                             fill="none"
                             viewBox="0 0 24 24">
                            <path stroke="currentColor" stroke-linecap="round" stroke-linejoin="round" stroke-width="2" d="M17.651 7.65a7.131 7.131 0 0 0-12.68 3.15M18.001 4v4h-4m-7.652 8.35a7.13 7.13 0 0 0 12.68-3.15M6 20v-4h4" />
                        </svg>
                        <span class="ml-2">Sync Project</span>
                    </a>
                </li>
            </ul>
            <button id="dropdownProjectNameButton"
                    data-dropdown-toggle="dropdownProjectName"
                    class="flex justify-between items-center p-2 w-full rounded-lg bg-primary-100 cursor-pointer dark:bg-gray-800 dark:hover:bg-gray-700 hover:bg-primary-200 dark:hover-bg-gray-700 focus:outline-none focus:ring-4 focus:ring-gray-200 dark:focus:ring-gray-700"
                    type="button">
                <span class="sr-only">Open project menu</span>
                <div class="flex items-center">
                    <div class="text-left">
                        <div class="font-semibold leading-none text-gray-900 dark:text-white mb-0.5">
                            {{ request.odk_project.name | default:"Select project..." }}
                        </div>
                        <div class="text-xs text-gray-500 dark:text-gray-400">
                            {% if request.odk_project %}
                                {{ request.odk_project.central_server }}
                            {% else %}
                                -
                            {% endif %}
                        </div>
                    </div>
                </div>
                <svg class="w-5 h-5 text-gray-500 dark:text-gray-400"
                     fill="currentColor"
                     viewBox="0 0 20 20"
                     xmlns="http://www.w3.org/2000/svg">
                    <path fill-rule="evenodd" d="M10 3a1 1 0 01.707.293l3 3a1 1 0 01-1.414 1.414L10 5.414 7.707 7.707a1 1 0 01-1.414-1.414l3-3A1 1 0 0110 3zm-3.707 9.293a1 1 0 011.414 0L10 14.586l2.293-2.293a1 1 0 011.414 1.414l-3 3a1 1 0 01-1.414 0l-3-3a1 1 0 010-1.414z" clip-rule="evenodd">
                    </path>
                </svg>
            </button>
            <!-- Dropdown menu -->
            <div id="dropdownProjectName"
                 class="hidden z-10 w-60 bg-white rounded divide-y divide-gray-100 shadow dark:bg-gray-700 dark:divide-gray-600"
                 data-popper-placement="bottom">
                {% for project in request.odk_projects %}
                    {% if project != request.odk_project %}
                        <a href="{% url 'publish_mdm:form-template-list' request.organization.slug project.pk %}"
                           class="flex items-center py-3 px-4 rounded hover:bg-gray-50 dark:hover:bg-gray-600">
                            <div class="text-left">
                                <div class="font-semibold leading-none text-gray-900 dark:text-white mb-0.5">{{ project.name }}</div>
                                <div class="text-xs text-gray-500 dark:text-gray-400">{{ project.central_server }}</div>
                            </div>
                        </a>
                    {% endif %}
                {% endfor %}
            </div>
            {% if request.odk_project %}
                <ul class="pb-4 pl-2 mt-2 mb-4 space-y-2 border-dotted border-b border-gray-200 dark:border-gray-700">
                    <li>
                        <a href="{% url 'publish_mdm:edit-project' request.organization.slug request.odk_project.pk %}"
                           class="flex items-center text-sm text-gray-500 hover:text-primary-700 dark:text-gray-400 dark:hover:text-white group">
                            <svg class="w-[20px] h-[20px] flex-shrink-0 text-gray-400 dark:text-gray-400 group-hover:text-primary-700 dark:group-hover:text-white"
                                 aria-hidden="true"
                                 xmlns="http://www.w3.org/2000/svg"
                                 width="24"
                                 height="24"
                                 fill="none"
                                 viewBox="0 0 24 24">
                                <path stroke="currentColor" stroke-linecap="round" stroke-linejoin="round" stroke-width="2" d="m14.304 4.844 2.852 2.852M7 7H4a1 1 0 0 0-1 1v10a1 1 0 0 0 1 1h11a1 1 0 0 0 1-1v-4.5m2.409-9.91a2.017 2.017 0 0 1 0 2.853l-6.844 6.844L8 14l.713-3.565 6.844-6.844a2.015 2.015 0 0 1 2.852 0Z" />
                            </svg>
                            <span class="ml-2">Edit Project</span>
                        </a>
                    </li>
                </ul>
                <ul class="mt-5 space-y-2">
                    <li>
                        <button type="button"
                                class="flex items-center p-2 w-full text-base font-normal text-gray-900 rounded-lg group hover:text-primary-700 hover:bg-gray-100 dark:text-white dark:hover:bg-gray-700"
                                aria-controls="dropdown-pages"
                                data-collapse-toggle="dropdown-pages">
                            <svg class="w-[20px] h-[20px] flex-shrink-0 text-gray-400 group-hover:text-primary-700 dark:text-gray-400 dark:group-hover:text-white"
                                 aria-hidden="true"
                                 xmlns="http://www.w3.org/2000/svg"
                                 width="24"
                                 height="24"
                                 fill="none"
                                 viewBox="0 0 24 24">
                                <path stroke="currentColor" stroke-linecap="round" stroke-linejoin="round" stroke-width="2" d="M15 4h3a1 1 0 0 1 1 1v15a1 1 0 0 1-1 1H6a1 1 0 0 1-1-1V5a1 1 0 0 1 1-1h3m0 3h6m-6 5h6m-6 4h6M10 3v4h4V3h-4Z" />
                            </svg>
                            <span class="flex-1 ml-3 text-left whitespace-nowrap">Form Templates</span>
                            <svg class="w-6 h-6"
                                 fill="currentColor"
                                 viewBox="0 0 20 20"
                                 xmlns="http://www.w3.org/2000/svg">
                                <path fill-rule="evenodd" d="M5.293 7.293a1 1 0 011.414 0L10 10.586l3.293-3.293a1 1 0 111.414 1.414l-4 4a1 1 0 01-1.414 0l-4-4a1 1 0 010-1.414z" clip-rule="evenodd">
                                </path>
                            </svg>
                        </button>
                        <ul id="dropdown-pages" class="visible py-2 space-y-2">
                            {% for form_template in request.odk_project.form_templates.all %}
                                <li>
                                    <a href="{% url 'publish_mdm:form-template-detail' request.organization.slug request.odk_project.pk form_template.id %}"
                                       class="flex items-center p-2 pl-11 w-full text-base font-normal text-gray-900 rounded-lg hover:text-primary-700 group hover:bg-gray-100 dark:text-white dark:hover:bg-gray-700">
                                        {{ form_template.title_base }}
                                    </a>
                                </li>
                            {% endfor %}
                        </ul>
                    </li>
                    <li>
                        <a href="{% url 'publish_mdm:app-user-list' request.organization.slug request.odk_project.pk %}"
                           class="flex items-center p-2 text-base font-normal text-gray-900 hover:text-primary-700 rounded-lg dark:text-white hover:bg-gray-100 dark:hover:bg-gray-700 group">
                            <svg class="w-[20px] h-[20px] flex-shrink-0 text-gray-400 group-hover:text-primary-700 dark:text-gray-400 dark:group-hover:text-white"
                                 aria-hidden="true"
                                 xmlns="http://www.w3.org/2000/svg"
                                 width="24"
                                 height="24"
                                 fill="none"
                                 viewBox="0 0 24 24">
                                <path stroke="currentColor" stroke-linecap="round" stroke-linejoin="round" stroke-width="2" d="M7 6H5m2 3H5m2 3H5m2 3H5m2 3H5m11-1a2 2 0 0 0-2-2h-2a2 2 0 0 0-2 2M7 3h11a1 1 0 0 1 1 1v16a1 1 0 0 1-1 1H7a1 1 0 0 1-1-1V4a1 1 0 0 1 1-1Zm8 7a2 2 0 1 1-4 0 2 2 0 0 1 4 0Z" />
                            </svg>
                            <span class="ml-3">App Users</span>
                        </a>
                    </li>
                </ul>
            {% endif %}
        </div>
    </aside>
{% endif %}<|MERGE_RESOLUTION|>--- conflicted
+++ resolved
@@ -35,26 +35,22 @@
                     </a>
                 </li>
                 <li>
-<<<<<<< HEAD
+                    <a href="{% url 'publish_mdm:central-servers-list' request.organization.slug %}"
+                       class="flex items-center p-2 text-base font-normal text-gray-900 rounded-lg dark:text-white hover:text-primary-700 dark:hover:bg-gray-700 group">
+                        <svg class="w-[20px] h-[20px] flex-shrink-0 text-gray-400 group-hover:text-primary-700 dark:text-gray-400 dark:group-hover:text-white"
+                             aria-hidden="true"
+                             xmlns="http://www.w3.org/2000/svg"
+                             width="24"
+                             height="24"
+                             fill="none"
+                             viewBox="0 0 24 24">
+                            <path stroke="currentColor" stroke-linecap="round" stroke-linejoin="round" stroke-width="2" d="M5 12a1 1 0 0 0-1 1v4a1 1 0 0 0 1 1h14a1 1 0 0 0 1-1v-4a1 1 0 0 0-1-1M5 12h14M5 12a1 1 0 0 1-1-1V7a1 1 0 0 1 1-1h14a1 1 0 0 1 1 1v4a1 1 0 0 1-1 1m-2 3h.01M14 15h.01M17 9h.01M14 9h.01" />
+                        </svg>
+                        <span class="ml-3">Central Servers</span>
+                    </a>
+                </li>
+                <li>
                     <a href="{% url 'publish_mdm:fleets-list' request.organization.slug %}"
-=======
-                    <a href="{% url 'publish_mdm:central-servers-list' request.organization.slug %}"
-                       class="flex items-center p-2 text-base font-normal text-gray-900 rounded-lg dark:text-white hover:text-primary-700 dark:hover:bg-gray-700 group">
-                        <svg class="w-[20px] h-[20px] flex-shrink-0 text-gray-400 group-hover:text-primary-700 dark:text-gray-400 dark:group-hover:text-white"
-                             aria-hidden="true"
-                             xmlns="http://www.w3.org/2000/svg"
-                             width="24"
-                             height="24"
-                             fill="none"
-                             viewBox="0 0 24 24">
-                            <path stroke="currentColor" stroke-linecap="round" stroke-linejoin="round" stroke-width="2" d="M5 12a1 1 0 0 0-1 1v4a1 1 0 0 0 1 1h14a1 1 0 0 0 1-1v-4a1 1 0 0 0-1-1M5 12h14M5 12a1 1 0 0 1-1-1V7a1 1 0 0 1 1-1h14a1 1 0 0 1 1 1v4a1 1 0 0 1-1 1m-2 3h.01M14 15h.01M17 9h.01M14 9h.01" />
-                        </svg>
-                        <span class="ml-3">Central Servers</span>
-                    </a>
-                </li>
-                <li>
-                    <a href="{% url 'publish_mdm:organization-users-list' request.organization.slug %}"
->>>>>>> cabb1efb
                        class="flex items-center p-2 text-base font-normal text-gray-900 rounded-lg dark:text-white hover:text-primary-700 dark:hover:bg-gray-700 group">
                         <svg class="w-[20px] h-[20px] flex-shrink-0 text-gray-400 group-hover:text-primary-700 dark:text-gray-400 dark:group-hover:text-white"
                              aria-hidden="true"
