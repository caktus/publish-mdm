<div class="loading hidden absolute text-center w-full top-[-11px]">
    <span class="px-3 py-1 text-xs font-medium leading-none text-center text-primary-700 bg-primary-200 rounded-full animate-pulse dark:bg-blue-900 dark:text-blue-200">loading...</span>
</div>
{% if error %}
    <div class="flex flex-col items-center justify-center w-full aspect-square text-red bg-red-50 dark:bg-gray-800 dark:text-red-400">
        <p class="text-center">{{ error }}</p>
    </div>
<<<<<<< HEAD
    {% if error %}
        <div class="flex flex-col items-center justify-center w-full aspect-square text-red bg-red-50 dark:bg-gray-800 dark:text-red-400">
            <p class="text-center">{{ error }}</p>
        </div>
    {% else %}
        <div class="flex flex-col items-center justify-center w-full aspect-square border bg-primary-100 dark:bg-gray-700 border-gray-200 dark:border-gray-600">
            {% if fleet.enroll_qr_code %}
                <img src="{{ fleet.enroll_qr_code.url }}"
                     alt="{{ fleet }} QR code"
                     width="485"
                     height="485">
            {% else %}
                <svg class="placeholder w-[48px] h-[48px] text-gray-200 dark:text-gray-600"
                     aria-hidden="true"
                     xmlns="http://www.w3.org/2000/svg"
                     width="24"
                     height="24"
                     fill="none"
                     viewBox="0 0 24 24">
                    <path stroke="currentColor" stroke-linejoin="round" stroke-width="2" d="M4 4h6v6H4V4Zm10 10h6v6h-6v-6Zm0-10h6v6h-6V4Zm-4 10h.01v.01H10V14Zm0 4h.01v.01H10V18Zm-3 2h.01v.01H7V20Zm0-4h.01v.01H7V16Zm-3 2h.01v.01H4V18Zm0-4h.01v.01H4V14Z" />
                    <path stroke="currentColor" stroke-linejoin="round" stroke-width="2" d="M7 7h.01v.01H7V7Zm10 10h.01v.01H17V17Z" />
                </svg>
            {% endif %}
        </div>
        {% if fleet.enrollment_url %}
            <p class="mt-2 text-sm">
                For a BYOD device, you can also enroll by opening this link on your device:
                <a href="{{ fleet.enrollment_url }}"
                   class="block text-primary-600 hover:underline">{{ fleet.enrollment_url }}</a>
            </p>
        {% endif %}
    {% endif %}
</div>
=======
{% else %}
    <div class="flex flex-col items-center justify-center w-full aspect-square border bg-primary-100 dark:bg-gray-700 border-gray-200 dark:border-gray-600">
        {% if fleet.enroll_qr_code %}
            <img src="{{ fleet.enroll_qr_code.url }}"
                 alt="{{ fleet }} QR code"
                 width="485"
                 height="485">
        {% else %}
            <svg class="placeholder w-[48px] h-[48px] text-gray-200 dark:text-gray-600"
                 aria-hidden="true"
                 xmlns="http://www.w3.org/2000/svg"
                 width="24"
                 height="24"
                 fill="none"
                 viewBox="0 0 24 24">
                <path stroke="currentColor" stroke-linejoin="round" stroke-width="2" d="M4 4h6v6H4V4Zm10 10h6v6h-6v-6Zm0-10h6v6h-6V4Zm-4 10h.01v.01H10V14Zm0 4h.01v.01H10V18Zm-3 2h.01v.01H7V20Zm0-4h.01v.01H7V16Zm-3 2h.01v.01H4V18Zm0-4h.01v.01H4V14Z" />
                <path stroke="currentColor" stroke-linejoin="round" stroke-width="2" d="M7 7h.01v.01H7V7Zm10 10h.01v.01H17V17Z" />
            </svg>
        {% endif %}
    </div>
{% endif %}
>>>>>>> f22efc0a
<|MERGE_RESOLUTION|>--- conflicted
+++ resolved
@@ -5,41 +5,6 @@
     <div class="flex flex-col items-center justify-center w-full aspect-square text-red bg-red-50 dark:bg-gray-800 dark:text-red-400">
         <p class="text-center">{{ error }}</p>
     </div>
-<<<<<<< HEAD
-    {% if error %}
-        <div class="flex flex-col items-center justify-center w-full aspect-square text-red bg-red-50 dark:bg-gray-800 dark:text-red-400">
-            <p class="text-center">{{ error }}</p>
-        </div>
-    {% else %}
-        <div class="flex flex-col items-center justify-center w-full aspect-square border bg-primary-100 dark:bg-gray-700 border-gray-200 dark:border-gray-600">
-            {% if fleet.enroll_qr_code %}
-                <img src="{{ fleet.enroll_qr_code.url }}"
-                     alt="{{ fleet }} QR code"
-                     width="485"
-                     height="485">
-            {% else %}
-                <svg class="placeholder w-[48px] h-[48px] text-gray-200 dark:text-gray-600"
-                     aria-hidden="true"
-                     xmlns="http://www.w3.org/2000/svg"
-                     width="24"
-                     height="24"
-                     fill="none"
-                     viewBox="0 0 24 24">
-                    <path stroke="currentColor" stroke-linejoin="round" stroke-width="2" d="M4 4h6v6H4V4Zm10 10h6v6h-6v-6Zm0-10h6v6h-6V4Zm-4 10h.01v.01H10V14Zm0 4h.01v.01H10V18Zm-3 2h.01v.01H7V20Zm0-4h.01v.01H7V16Zm-3 2h.01v.01H4V18Zm0-4h.01v.01H4V14Z" />
-                    <path stroke="currentColor" stroke-linejoin="round" stroke-width="2" d="M7 7h.01v.01H7V7Zm10 10h.01v.01H17V17Z" />
-                </svg>
-            {% endif %}
-        </div>
-        {% if fleet.enrollment_url %}
-            <p class="mt-2 text-sm">
-                For a BYOD device, you can also enroll by opening this link on your device:
-                <a href="{{ fleet.enrollment_url }}"
-                   class="block text-primary-600 hover:underline">{{ fleet.enrollment_url }}</a>
-            </p>
-        {% endif %}
-    {% endif %}
-</div>
-=======
 {% else %}
     <div class="flex flex-col items-center justify-center w-full aspect-square border bg-primary-100 dark:bg-gray-700 border-gray-200 dark:border-gray-600">
         {% if fleet.enroll_qr_code %}
@@ -60,5 +25,11 @@
             </svg>
         {% endif %}
     </div>
-{% endif %}
->>>>>>> f22efc0a
+    {% if fleet.enrollment_url %}
+        <p class="mt-2 text-sm">
+            For a BYOD device, you can also enroll by opening this link on your device:
+            <a href="{{ fleet.enrollment_url }}"
+               class="block text-primary-600 hover:underline">{{ fleet.enrollment_url }}</a>
+        </p>
+    {% endif %}
+{% endif %}