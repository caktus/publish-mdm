--- conflicted
+++ resolved
@@ -53,21 +53,16 @@
             </div>
             <div class="flex justify-between items-center lg:order-2">
                 <ul class="hidden flex-col mt-0 mr-0 w-full text-sm font-medium text-gray-900 md:flex md:flex-row dark:text-white">
-<<<<<<< HEAD
                     {% if request.organization %}
                         <li>
                             <a href="{% url 'odk_publish:server-sync' request.organization.slug %}"
                                class="btn btn-outline mr-4">Sync Project</a>
-=======
-                    <li>
-                        <a href="{% url 'odk_publish:server-sync' %}"
-                           class="btn btn-outline mr-4">Sync Project</a>
-                    </li>
+                        </li>
+                    {% endif %}
                     {% if request.odk_project %}
                         <li>
-                            <a href="{% url 'odk_publish:edit-project' request.odk_project.pk %}"
+                            <a href="{% url 'odk_publish:edit-project' request.organization.slug request.odk_project.pk %}"
                                class="btn btn-outline mr-4">Edit Project</a>
->>>>>>> bafbf646
                         </li>
                     {% endif %}
                     {% if request.user.is_superuser %}
