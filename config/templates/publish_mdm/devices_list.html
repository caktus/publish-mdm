--- conflicted
+++ resolved
@@ -30,7 +30,9 @@
         <button type="button"
                 class="btn btn-outline btn-primary flex items-center justify-center text-sm px-4 py-2"
                 data-modal-target="qr-codes-modal"
-                data-modal-toggle="qr-codes-modal">
+                data-modal-toggle="qr-codes-modal"
+                hx-get="{% url 'publish_mdm:check-mdm-license-limit' %}"
+                hx-target="#license-limit-messages">
             <svg class="w-[20px] h-[20px] mr-2"
                  aria-hidden="true"
                  xmlns="http://www.w3.org/2000/svg"
@@ -72,18 +74,9 @@
                 <div class="flex items-center justify-between p-4 md:p-5 border-b rounded-t dark:border-gray-600 border-gray-200">
                     <h3 class="text-xl font-semibold text-gray-900 dark:text-white">Enrollment QR codes</h3>
                     <button type="button"
-<<<<<<< HEAD
-                            class="btn btn-outline btn-primary flex items-center justify-center text-sm px-4 py-2"
-                            data-modal-target="qr-codes-modal"
-                            data-modal-toggle="qr-codes-modal"
-                            hx-get="{% url 'publish_mdm:check-mdm-license-limit' %}"
-                            hx-target="#license-limit-messages">
-                        <svg class="w-[20px] h-[20px] mr-2"
-=======
                             class="text-gray-400 bg-transparent hover:bg-gray-200 hover:text-gray-900 rounded-lg text-sm w-8 h-8 ms-auto inline-flex justify-center items-center dark:hover:bg-gray-600 dark:hover:text-white"
                             data-modal-hide="qr-codes-modal">
                         <svg class="w-3 h-3"
->>>>>>> c28a253b
                              aria-hidden="true"
                              xmlns="http://www.w3.org/2000/svg"
                              fill="none"
@@ -94,6 +87,8 @@
                     </button>
                 </div>
                 <div x-data="{device: null}" class="p-4 md:p-5">
+                    <div id="license-limit-messages"
+                         hx-on::after-swap="fixEnrollModalBackdrop()"></div>
                     <div class="flex w-full flex-col md:flex-row justify-center items-center space-x-0 md:space-x-2">
                         <label class="font-medium text-gray-900 dark:text-white">Select a device type:</label>
                         <div class="flex items-center">
@@ -106,71 +101,6 @@
                                 BYOD
                             </label>
                         </div>
-<<<<<<< HEAD
-                        <div x-data="{device: null}" class="p-4 md:p-5">
-                            <div id="license-limit-messages"
-                                 hx-on::after-swap="fixEnrollModalBackdrop()"></div>
-                            <div class="flex w-full flex-col md:flex-row justify-center items-center space-x-0 md:space-x-2">
-                                <label class="font-medium text-gray-900 dark:text-white">Select a device type:</label>
-                                <div class="flex items-center">
-                                    <label class="dark:text-white">
-                                        <input type="radio"
-                                               x-model="device"
-                                               value="byod"
-                                               autocomplete="off"
-                                               class="w-4 h-4 text-blue-600 bg-gray-100 border-gray-300 focus:ring-blue-500 dark:focus:ring-blue-600 dark:ring-offset-gray-800 focus:ring-2 dark:bg-gray-700 dark:border-gray-600 selectable">
-                                        BYOD
-                                    </label>
-                                </div>
-                                <div class="flex items-center">
-                                    <label class="dark:text-white">
-                                        <input type="radio"
-                                               x-model="device"
-                                               value="corporate"
-                                               autocomplete="off"
-                                               class="w-4 h-4 text-blue-600 bg-gray-100 border-gray-300 focus:ring-blue-500 dark:focus:ring-blue-600 dark:ring-offset-gray-800 focus:ring-2 dark:bg-gray-700 dark:border-gray-600 selectable">
-                                        Corporate-owned
-                                    </label>
-                                </div>
-                            </div>
-                            <form method="post"
-                                  x-show="device == 'byod'"
-                                  x-cloak
-                                  hx-post="{% url 'publish_mdm:add-byod-device' request.organization.slug %}"
-                                  hx-target="#byod"
-                                  hx-swap="innerHTML"
-                                  hx-disabled-elt="#byod-button"
-                                  class="mt-4">
-                                {% csrf_token %}
-                                <p class="mb-4 dark:text-gray-400">
-                                    Please fill in the form below and you will receive instructions on how to enroll your device.
-                                </p>
-                                <div id="byod" hx-on::after-swap="fixEnrollModalBackdrop()">
-                                    {% include "includes/device_enrollment_form.html" with form=byod_form %}
-                                </div>
-                                <div class="w-full mt-6">
-                                    <button id="byod-button"
-                                            class="btn btn-outline btn-primary disabled:opacity-50 disabled:cursor-not-allowed">
-                                        Submit
-                                    </button>
-                                </div>
-                            </form>
-                            <form method="post"
-                                  x-show="device == 'corporate'"
-                                  x-cloak
-                                  class="space-y-4 flex flex-col items-center justify-center mt-4">
-                                {% csrf_token %}
-                                <div class="flex w-full flex-row justify-center items-center space-x-2">
-                                    <label for="id_fleet" class="font-medium text-gray-900 dark:text-white">Fleet:</label>
-                                    {{ enroll_form.fleet }}
-                                </div>
-                                <div id="qr-code"
-                                     class="w-full relative"
-                                     hx-on::after-swap="fixEnrollModalBackdrop()">
-                                    {% include "includes/mdm_enroll_qr_code.html" %}
-                                </div>
-                            </form>
-=======
                         <div class="flex items-center">
                             <label class="dark:text-white">
                                 <input type="radio"
@@ -180,7 +110,6 @@
                                        class="w-4 h-4 text-blue-600 bg-gray-100 border-gray-300 focus:ring-blue-500 dark:focus:ring-blue-600 dark:ring-offset-gray-800 focus:ring-2 dark:bg-gray-700 dark:border-gray-600 selectable">
                                 Corporate-owned
                             </label>
->>>>>>> c28a253b
                         </div>
                     </div>
                     <form method="post"
@@ -195,7 +124,9 @@
                         <p class="mb-4 dark:text-gray-400">
                             Please fill in the form below and you will receive instructions on how to enroll your device.
                         </p>
-                        <div id="byod">{% include "includes/device_enrollment_form.html" with form=byod_form %}</div>
+                        <div id="byod" hx-on::after-swap="fixEnrollModalBackdrop()">
+                            {% include "includes/device_enrollment_form.html" with form=byod_form %}
+                        </div>
                         <div class="w-full mt-6">
                             <button id="byod-button"
                                     class="btn btn-outline btn-primary disabled:opacity-50 disabled:cursor-not-allowed">
@@ -212,7 +143,11 @@
                             <label for="id_fleet" class="font-medium text-gray-900 dark:text-white">Fleet:</label>
                             {{ enroll_form.fleet }}
                         </div>
-                        {% include "includes/mdm_enroll_qr_code.html" %}
+                        <div id="qr-code"
+                             class="w-full relative"
+                             hx-on::after-swap="fixEnrollModalBackdrop()">
+                            {% include "includes/mdm_enroll_qr_code.html" %}
+                        </div>
                     </form>
                 </div>
             </div>
