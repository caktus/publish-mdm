--- conflicted
+++ resolved
@@ -87,115 +87,57 @@
                     </button>
                 </div>
                 <div x-data="{device: null}" class="p-4 md:p-5">
-                    <div id="license-limit-messages"
-                         hx-on::after-swap="fixEnrollModalBackdrop()"></div>
-                    <div class="flex w-full flex-col md:flex-row justify-center items-center space-x-0 md:space-x-2">
-                        <label class="font-medium text-gray-900 dark:text-white">Select a device type:</label>
-                        <div class="flex items-center">
-                            <label class="dark:text-white">
-                                <input type="radio"
-                                       x-model="device"
-                                       value="byod"
-                                       autocomplete="off"
-                                       class="w-4 h-4 text-blue-600 bg-gray-100 border-gray-300 focus:ring-blue-500 dark:focus:ring-blue-600 dark:ring-offset-gray-800 focus:ring-2 dark:bg-gray-700 dark:border-gray-600 selectable">
-                                BYOD
-                            </label>
+                    {% if byod_form %}
+                        <div id="license-limit-messages"
+                             hx-on::after-swap="fixEnrollModalBackdrop()"></div>
+                        <div class="flex w-full flex-col md:flex-row justify-center items-center space-x-0 md:space-x-2">
+                            <label class="font-medium text-gray-900 dark:text-white">Select a device type:</label>
+                            <div class="flex items-center">
+                                <label class="dark:text-white">
+                                    <input type="radio"
+                                           x-model="device"
+                                           value="byod"
+                                           autocomplete="off"
+                                           class="w-4 h-4 text-blue-600 bg-gray-100 border-gray-300 focus:ring-blue-500 dark:focus:ring-blue-600 dark:ring-offset-gray-800 focus:ring-2 dark:bg-gray-700 dark:border-gray-600 selectable">
+                                    BYOD
+                                </label>
+                            </div>
+                            <div class="flex items-center">
+                                <label class="dark:text-white">
+                                    <input type="radio"
+                                           x-model="device"
+                                           value="corporate"
+                                           autocomplete="off"
+                                           class="w-4 h-4 text-blue-600 bg-gray-100 border-gray-300 focus:ring-blue-500 dark:focus:ring-blue-600 dark:ring-offset-gray-800 focus:ring-2 dark:bg-gray-700 dark:border-gray-600 selectable">
+                                    Corporate-owned
+                                </label>
+                            </div>
                         </div>
-<<<<<<< HEAD
-                        <div x-data="{device: null}" class="p-4 md:p-5">
-                            {% if byod_form %}
-                                <div class="flex w-full flex-col md:flex-row justify-center items-center space-x-0 md:space-x-2">
-                                    <label class="font-medium text-gray-900 dark:text-white">Select a device type:</label>
-                                    <div class="flex items-center">
-                                        <label class="dark:text-white">
-                                            <input type="radio"
-                                                   x-model="device"
-                                                   value="byod"
-                                                   autocomplete="off"
-                                                   class="w-4 h-4 text-blue-600 bg-gray-100 border-gray-300 focus:ring-blue-500 dark:focus:ring-blue-600 dark:ring-offset-gray-800 focus:ring-2 dark:bg-gray-700 dark:border-gray-600 selectable">
-                                            BYOD
-                                        </label>
-                                    </div>
-                                    <div class="flex items-center">
-                                        <label class="dark:text-white">
-                                            <input type="radio"
-                                                   x-model="device"
-                                                   value="corporate"
-                                                   autocomplete="off"
-                                                   class="w-4 h-4 text-blue-600 bg-gray-100 border-gray-300 focus:ring-blue-500 dark:focus:ring-blue-600 dark:ring-offset-gray-800 focus:ring-2 dark:bg-gray-700 dark:border-gray-600 selectable">
-                                            Corporate-owned
-                                        </label>
-                                    </div>
-                                </div>
-                                <form method="post"
-                                      x-show="device == 'byod'"
-                                      x-cloak
-                                      hx-post="{% url 'publish_mdm:add-byod-device' request.organization.slug %}"
-                                      hx-target="#byod"
-                                      hx-swap="innerHTML"
-                                      hx-disabled-elt="#byod-button"
-                                      class="mt-4">
-                                    {% csrf_token %}
-                                    <p class="mb-4 dark:text-gray-400">
-                                        Please fill in the form below and you will receive instructions on how to enroll your device.
-                                    </p>
-                                    <div id="byod">{% include "includes/device_enrollment_form.html" with form=byod_form %}</div>
-                                    <div class="w-full mt-6">
-                                        <button id="byod-button"
-                                                class="btn btn-outline btn-primary disabled:opacity-50 disabled:cursor-not-allowed">
-                                            Submit
-                                        </button>
-                                    </div>
-                                </form>
-                            {% endif %}
-                            <form method="post"
-                                  {% if byod_form %} x-show="device == 'corporate'" x-cloak class="space-y-4 flex flex-col items-center justify-center mt-4" {% else %} class="space-y-4 flex flex-col items-center justify-center" {% endif %}>
-                                {% csrf_token %}
-                                <div class="flex w-full flex-row justify-center items-center space-x-2">
-                                    <label for="id_fleet" class="font-medium text-gray-900 dark:text-white">Fleet:</label>
-                                    {{ enroll_form.fleet }}
-                                </div>
-                                {% include "includes/mdm_enroll_qr_code.html" %}
-                            </form>
-=======
-                        <div class="flex items-center">
-                            <label class="dark:text-white">
-                                <input type="radio"
-                                       x-model="device"
-                                       value="corporate"
-                                       autocomplete="off"
-                                       class="w-4 h-4 text-blue-600 bg-gray-100 border-gray-300 focus:ring-blue-500 dark:focus:ring-blue-600 dark:ring-offset-gray-800 focus:ring-2 dark:bg-gray-700 dark:border-gray-600 selectable">
-                                Corporate-owned
-                            </label>
->>>>>>> f22efc0a
-                        </div>
-                    </div>
+                        <form method="post"
+                              x-show="device == 'byod'"
+                              x-cloak
+                              hx-post="{% url 'publish_mdm:add-byod-device' request.organization.slug %}"
+                              hx-target="#byod"
+                              hx-swap="innerHTML"
+                              hx-disabled-elt="#byod-button"
+                              class="mt-4">
+                            {% csrf_token %}
+                            <p class="mb-4 dark:text-gray-400">
+                                Please fill in the form below and you will receive instructions on how to enroll your device.
+                            </p>
+                            <div id="byod" hx-on::after-swap="fixEnrollModalBackdrop()">
+                                {% include "includes/device_enrollment_form.html" with form=byod_form %}
+                            </div>
+                            <div class="w-full mt-6">
+                                <button id="byod-button"
+                                        class="btn btn-outline btn-primary disabled:opacity-50 disabled:cursor-not-allowed">
+                                    Submit
+                                </button>
+                            </div>
+                        </form>
+                    {% endif %}
                     <form method="post"
-                          x-show="device == 'byod'"
-                          x-cloak
-                          hx-post="{% url 'publish_mdm:add-byod-device' request.organization.slug %}"
-                          hx-target="#byod"
-                          hx-swap="innerHTML"
-                          hx-disabled-elt="#byod-button"
-                          class="mt-4">
-                        {% csrf_token %}
-                        <p class="mb-4 dark:text-gray-400">
-                            Please fill in the form below and you will receive instructions on how to enroll your device.
-                        </p>
-                        <div id="byod" hx-on::after-swap="fixEnrollModalBackdrop()">
-                            {% include "includes/device_enrollment_form.html" with form=byod_form %}
-                        </div>
-                        <div class="w-full mt-6">
-                            <button id="byod-button"
-                                    class="btn btn-outline btn-primary disabled:opacity-50 disabled:cursor-not-allowed">
-                                Submit
-                            </button>
-                        </div>
-                    </form>
-                    <form method="post"
-                          x-show="device == 'corporate'"
-                          x-cloak
-                          class="space-y-4 flex flex-col items-center justify-center mt-4">
+                          {% if byod_form %} x-show="device == 'corporate'" x-cloak class="space-y-4 flex flex-col items-center justify-center mt-4" {% else %} class="space-y-4 flex flex-col items-center justify-center" {% endif %}>
                         {% csrf_token %}
                         <div class="flex w-full flex-row justify-center items-center space-x-2">
                             <label for="id_fleet" class="font-medium text-gray-900 dark:text-white">Fleet:</label>
