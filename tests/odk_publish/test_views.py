import json

import pytest
from django.urls import reverse
from django.conf import settings
from django.db.models import Q
from pygments import highlight
from pygments.formatters import HtmlFormatter
from pygments.lexers.data import JsonLexer

from tests.odk_publish.factories import (
    AppUserFactory,
    AppUserFormTemplateFactory,
    FormTemplateFactory,
    ProjectFactory,
    UserFactory,
    CentralServerFactory,
    TemplateVariableFactory,
)
from apps.odk_publish.etl.odk.constants import DEFAULT_COLLECT_SETTINGS
from apps.odk_publish.etl.odk.publish import ProjectAppUserAssignment
<<<<<<< HEAD
from apps.odk_publish.forms import (
    AppUserConfirmImportForm,
    AppUserImportForm,
    ProjectForm,
    ProjectTemplateVariableFormSet,
)
=======
from apps.odk_publish.forms import AppUserForm, AppUserTemplateVariableFormSet
>>>>>>> 163d3587
from apps.odk_publish.models import AppUser, FormTemplate


@pytest.mark.django_db
class ViewTestBase:
    @pytest.fixture
    def user(self, client):
        user = UserFactory()
        user.save()
        client.force_login(user=user)
        return user

    @pytest.fixture
    def project(self):
        return ProjectFactory(central_server__base_url="https://central")

    def test_login_required(self, client, url):
        response = client.get(url)
        assert response.status_code == 302

    def test_get(self, client, url, user):
        response = client.get(url)
        assert response.status_code == 200


class TestPublishTemplate(ViewTestBase):
    """Test the PublishTemplateForm form validation."""

    @pytest.fixture
    def form_template(self, project):
        return FormTemplateFactory(project=project)

    @pytest.fixture
    def url(self, project, form_template):
        return reverse(
            "odk_publish:form-template-publish",
            kwargs={"odk_project_pk": project.pk, "form_template_id": form_template.pk},
        )

    def test_post(self, client, url, user, project, form_template):
        app_user = AppUserFormTemplateFactory(
            form_template=form_template, app_user__project=project
        ).app_user
        data = {"app_users": app_user.name, "form_template": form_template.id}
        response = client.post(url, data=data)
        assert response.status_code == 200
        assert response.context["form"].is_valid()

    def test_htmx_post(self, client, url, user, project, form_template):
        app_user = AppUserFormTemplateFactory(
            form_template=form_template, app_user__project=project
        ).app_user
        data = {"app_users": app_user.name, "form_template": form_template.id}
        response = client.post(url, data=data, headers={"HX-Request": "true"})
        assert response.status_code == 200
        # Check that the response triggers the WebSocket connection
        assert 'hx-ws="send"' in str(response.content)


class TestAppUserDetail(ViewTestBase):
    @pytest.fixture
    def app_user(self, project):
        return AppUserFactory(project=project, qr_code_data=DEFAULT_COLLECT_SETTINGS)

    @pytest.fixture
    def url(self, app_user):
        return reverse(
            "odk_publish:app-user-detail",
            kwargs={"odk_project_pk": app_user.project.pk, "app_user_pk": app_user.pk},
        )

    def test_get(self, client, url, user, app_user):
        """Ensure the AppUser detail page contains the syntax-highlighed JSON
        for the QR code data and a button to copy the JSON without newlines and
        extra spaces.
        """
        response = client.get(url)
        assert response.status_code == 200

        app_user.refresh_from_db()
        expected_highlight_html = highlight(
            json.dumps(app_user.qr_code_data, indent=4), JsonLexer(), HtmlFormatter(linenos="table")
        )
        response_html = response.content.decode()

        assert response.context["qr_code_data"] == json.dumps(
            app_user.qr_code_data, separators=(",", ":")
        )
        assert response.context["qr_code_highlight_html"] == expected_highlight_html
        assert expected_highlight_html in response_html
        assert "Copy JSON" in response_html


class TestGenerateQRCodes(ViewTestBase):
    @pytest.fixture
    def app_users(self, project):
        return AppUserFactory.create_batch(3, project=project)

    @pytest.fixture
    def url(self, project):
        return reverse(
            "odk_publish:app-users-generate-qr-codes",
            kwargs={"odk_project_pk": project.pk},
        )

    def test_get(self, client, url, user, project, app_users, mocker):
        """Ensure generating QR codes sets both the qr_code and qr_code_data fields
        for the project's users.
        """
        # Initially, qr_code and qr_code_data fields are not set for all app users
        assert project.app_users.count() == 3
        assert (
            project.app_users.filter(Q(qr_code__gt="") | Q(qr_code_data__isnull=False)).count() == 0
        )

        mocker.patch(
            "apps.odk_publish.etl.odk.publish.PublishService.get_app_users",
            return_value={
                app_user.name: ProjectAppUserAssignment(
                    projectId=project.central_id,
                    id=app_user.central_id,
                    type="field_key",
                    displayName="user1",
                    createdAt=app_user.created_at,
                    updatedAt=None,
                    deletedAt=None,
                    token="token1",
                )
                for app_user in app_users
            },
        )
        response = client.get(url, follow=True)
        assert response.status_code == 200
        assert response.redirect_chain == [
            (reverse("odk_publish:app-user-list", args=[project.id]), 302)
        ]
        # All app users should have their qr_code and qr_code_data fields set now
        assert project.app_users.filter(Q(qr_code="") | Q(qr_code_data__isnull=True)).count() == 0


@pytest.mark.django_db
class TestNonExistentProjectID:
    @pytest.fixture
    def user(self, client):
        user = UserFactory()
        user.save()
        client.force_login(user=user)
        return user

    @pytest.mark.parametrize(
        "url_name",
        [
            "app-user-list",
            "app-users-generate-qr-codes",
            "app-users-export",
            "app-users-import",
            "form-template-list",
        ],
    )
    def test_get_returns_404(self, client, user, url_name):
        """Ensure URLs that take a project ID as an argument return a 404 status code
        instead of a 500 for non-existent project IDs.
        """
        url = reverse(f"odk_publish:{url_name}", args=[99])
        response = client.get(url)
        assert response.status_code == 404


class TestAddFormTemplate(ViewTestBase):
    """Test the adding a form template."""

    @pytest.fixture
    def url(self, project):
        return reverse(
            "odk_publish:add-form-template",
            kwargs={"odk_project_pk": project.pk},
        )

    def test_get(self, client, url, user):
        response = client.get(url)
        assert response.status_code == 200
        # Ensure the context includes the variables required for the Google Picker JS
        for var in ("google_client_id", "google_api_key", "google_app_id"):
            assert response.context[var] == getattr(settings, var.upper())
        assert response.context["google_scopes"] == " ".join(
            settings.SOCIALACCOUNT_PROVIDERS["google"]["SCOPE"]
        )
        # Ensure the 'Cross-Origin-Opener-Policy' header has the value required
        # for the Google Picker popup to work correctly
        assert response.headers["Cross-Origin-Opener-Policy"] == "same-origin-allow-popups"

    def test_post(self, client, url, user, project):
        data = {
            "title_base": "Test template",
            "form_id_base": "testing",
            "template_url": "https://docs.google.com/spreadsheets/d/1/edit",
            "template_url_user": user.id,
        }
        response = client.post(url, data=data, follow=True)
        assert response.status_code == 200
        # Ensure a new FormTemplate was created with the expected values
        assert FormTemplate.objects.count() == 1
        form_template_values = FormTemplate.objects.values("project", *data.keys()).get()
        assert form_template_values.pop("project") == project.id
        assert form_template_values == data
        # Ensure the view redirects to the form templates list page
        assert response.redirect_chain == [
            (reverse("odk_publish:form-template-list", args=[project.id]), 302)
        ]
        # Ensure there is a success message
        assert (
            f"Successfully added {form_template_values['title_base']}." in response.content.decode()
        )


class TestEditFormTemplate(ViewTestBase):
    """Test the editing a form template."""

    @pytest.fixture
    def form_template(self, project):
        return FormTemplateFactory(project=project)

    @pytest.fixture
    def url(self, form_template):
        return reverse(
            "odk_publish:edit-form-template",
            kwargs={
                "odk_project_pk": form_template.project_id,
                "form_template_id": form_template.id,
            },
        )

    def test_get(self, client, url, user):
        response = client.get(url)
        assert response.status_code == 200
        # Ensure the context includes the variables required for the Google Picker JS
        for var in ("google_client_id", "google_api_key", "google_app_id"):
            assert response.context[var] == getattr(settings, var.upper())
        assert response.context["google_scopes"] == " ".join(
            settings.SOCIALACCOUNT_PROVIDERS["google"]["SCOPE"]
        )
        # Ensure the 'Cross-Origin-Opener-Policy' header has the value required
        # for the Google Picker popup to work correctly
        assert response.headers["Cross-Origin-Opener-Policy"] == "same-origin-allow-popups"

    def test_post(self, client, url, user, form_template):
        data = {
            "title_base": "Test template",
            "form_id_base": "testing",
            "template_url": "https://docs.google.com/spreadsheets/d/1/edit",
            "template_url_user": user.id,
        }
        response = client.post(url, data=data, follow=True)
        assert response.status_code == 200
        # Ensure the FormTemplate was edited with the expected values
        assert FormTemplate.objects.count() == 1
        form_template_values = FormTemplate.objects.values("id", "project", *data.keys()).get()
        assert form_template_values.pop("id") == form_template.id
        assert form_template_values.pop("project") == form_template.project_id
        assert form_template_values == data
        # Ensure the view redirects to the form templates list page
        assert response.redirect_chain == [
            (reverse("odk_publish:form-template-list", args=[form_template.project_id]), 302)
        ]
        # Ensure there is a success message
        assert (
            f"Successfully edited {form_template_values['title_base']}."
            in response.content.decode()
        )


<<<<<<< HEAD
class TestEditProject(ViewTestBase):
    @pytest.fixture
    def url(self, project):
        return reverse(
            "odk_publish:edit-project",
            kwargs={"odk_project_pk": project.pk},
        )

    def test_get(self, client, url, user, project):
        response = client.get(url)
        assert response.status_code == 200
        assert response.context["form"].instance == project

    @pytest.fixture
    def other_central_server(self):
        return CentralServerFactory()

    @pytest.fixture
    def template_variables(self):
        return TemplateVariableFactory.create_batch(2)

    @pytest.fixture
    def data(self, project, template_variables):
        """POST data with a different valid name and valid formset data that changes
        an existing ProjectTemplateVariable and adds a new one.
        """
        var = template_variables[0]
        project_template_var = project.project_template_variables.create(
            template_variable=var, value=f"{var.name} value"
        )
        new_var = template_variables[1]
        return {
            "name": "New name",
            "central_server": project.central_server_id,
            "project_template_variables-TOTAL_FORMS": 2,
            "project_template_variables-INITIAL_FORMS": 1,
            "project_template_variables-MIN_NUM_FORMS": 0,
            "project_template_variables-MAX_NUM_FORMS": 1000,
            "project_template_variables-0-project": project.id,
            "project_template_variables-0-id": project_template_var.id,
            "project_template_variables-0-template_variable": project_template_var.template_variable_id,
            "project_template_variables-0-value": f"edited {project_template_var.value}",
            "project_template_variables-1-template_variable": new_var.id,
            "project_template_variables-1-value": f"edited {new_var.name} value",
        }

    def test_valid_form_and_valid_formset(
        self, client, url, user, project, data, template_variables, other_central_server
    ):
        """Ensures the Project is updated when a valid form and valid variables formset are submitted."""
        data.update(
            {
                "central_server": other_central_server.id,
                "template_variables": [i.id for i in template_variables],
            }
        )
        response = client.post(url, data=data, follow=True)
        assert response.status_code == 200
        project.refresh_from_db()
        assert project.name == "New name"
        assert project.central_server == other_central_server
        assert set(project.template_variables.all()) == set(template_variables)
        # Ensure the existing ProjectTemplateVariable was changed and a new one was added
        assert project.project_template_variables.count() == 2
        for var in project.project_template_variables.all():
            assert var.value == f"edited {var.template_variable.name} value"
        # Ensure the view redirects to the form templates list page
        assert response.redirect_chain == [
            (reverse("odk_publish:form-template-list", args=[project.id]), 302)
        ]
        # Ensure there is a success message
        assert f"Successfully edited {project}." in response.content.decode()

    def test_valid_form_and_valid_formset_deleting_variable(
        self, client, url, user, project, data, template_variables, other_central_server
    ):
        """Test a valid form and valid template variables formset that deletes
        the existing ProjectTemplateVariable.
        """
        data.update(
            {
                "central_server": other_central_server.id,
                "template_variables": [i.id for i in template_variables],
                "project_template_variables-0-DELETE": "on",
            }
        )
        response = client.post(url, data=data, follow=True)
        assert response.status_code == 200
        project.refresh_from_db()
        assert project.name == "New name"
        assert project.central_server == other_central_server
        assert set(project.template_variables.all()) == set(template_variables)
        # Ensure the existing ProjectTemplateVariable was changed and a new one was added
        assert project.project_template_variables.count() == 1
        project_template_var = project.project_template_variables.get()
        assert project_template_var.template_variable == template_variables[1]
        # Ensure the view redirects to the form templates list page
        assert response.redirect_chain == [
            (reverse("odk_publish:form-template-list", args=[project.id]), 302)
        ]
        # Ensure there is a success message
        assert f"Successfully edited {project}." in response.content.decode()

    def check_invalid_form_or_formset(self, project, data, response):
        assert response.status_code == 200
        # The Project was not changed
        project.refresh_from_db()
        assert project.name != data["name"]
        # Ensure the existing ProjectTemplateVariable was not changed and a new one was not added
        assert project.project_template_variables.count() == 1
        for var in project.project_template_variables.all():
            assert var.value != f"edited {var.template_variable.name} value"
        # The form and template variables formset are included in the context
        assert isinstance(response.context.get("form"), ProjectForm)
        assert isinstance(response.context.get("variables_formset"), ProjectTemplateVariableFormSet)

    def test_invalid_form(self, client, url, user, project, data):
        data.update(
            {
                "name": "",
                "central_server": "",
            }
        )
        response = client.post(url, data=data)
        self.check_invalid_form_or_formset(project, data, response)
        assert response.context["form"].errors == {
            "name": ["This field is required."],
            "central_server": ["This field is required."],
        }

    def test_valid_form_and_invalid_formset(self, client, url, user, project, data):
        """Test a form with a valid name and invalid template variables formset."""
        data["project_template_variables-0-template_variable"] = ""
        response = client.post(url, data=data)
        self.check_invalid_form_or_formset(project, data, response)
        # Ensure the expected error message is displayed on the page
        expected_error = "This field is required."
        assert (
            response.context["variables_formset"].errors[0]["template_variable"][0]
            == expected_error
        )
=======
class TestAddAppUser(ViewTestBase):
    @pytest.fixture
    def url(self, project):
        return reverse(
            "odk_publish:add-app-user",
            kwargs={"odk_project_pk": project.pk},
        )

    @pytest.fixture
    def template_variables(self, project):
        return [
            project.template_variables.create(name="var1"),
            project.template_variables.create(name="var2"),
        ]

    def test_get(self, client, url, user):
        response = client.get(url)
        assert response.status_code == 200
        assert isinstance(response.context.get("form"), AppUserForm)
        assert isinstance(response.context.get("variables_formset"), AppUserTemplateVariableFormSet)
        assert response.context["form"].instance.pk is None
        assert response.context["variables_formset"].instance.pk is None
        assert len(response.context["variables_formset"].forms) == 0

    @pytest.fixture
    def data(self):
        return {
            "name": "testuser",
            "app_user_template_variables-TOTAL_FORMS": 0,
            "app_user_template_variables-INITIAL_FORMS": 0,
            "app_user_template_variables-MIN_NUM_FORMS": 0,
            "app_user_template_variables-MAX_NUM_FORMS": 1000,
        }

    def test_valid_form(self, client, url, user, project, data):
        """Test a form with a valid name and no template variables."""
        response = client.post(url, data=data, follow=True)
        assert response.status_code == 200
        # Ensure a new AppUser was created with the expected name
        assert AppUser.objects.count() == 1
        app_user = AppUser.objects.get()
        assert app_user.name == data["name"]
        # No app user template variables were created
        assert app_user.template_variables.count() == 0
        # Ensure the view redirects to the app users list page
        assert response.redirect_chain == [
            (reverse("odk_publish:app-user-list", args=[project.id]), 302)
        ]
        # Ensure there is a success message
        assert f"Successfully added {app_user}." in response.content.decode()

    def test_valid_form_and_valid_formset(
        self, client, url, user, project, data, template_variables
    ):
        """Test a form with a valid name and valid template variables formset."""
        data["app_user_template_variables-TOTAL_FORMS"] = 2
        for index, var in enumerate(template_variables):
            data[f"app_user_template_variables-{index}-template_variable"] = var.id
            data[f"app_user_template_variables-{index}-value"] = f"{var.name} value"
        response = client.post(url, data=data, follow=True)
        assert response.status_code == 200
        # Ensure a new AppUser was created with the expected name
        assert AppUser.objects.count() == 1
        app_user = AppUser.objects.get()
        assert app_user.name == data["name"]
        # Ensure 2 AppUserTemplateVariables were created with the expected values
        assert app_user.app_user_template_variables.count() == 2
        for var in app_user.app_user_template_variables.all():
            assert var.value == f"{var.template_variable.name} value"
        # Ensure the view redirects to the app users list page
        assert response.redirect_chain == [
            (reverse("odk_publish:app-user-list", args=[project.id]), 302)
        ]
        # Ensure there is a success message
        assert f"Successfully added {app_user}." in response.content.decode()

    def test_invalid_name(self, client, url, user, data):
        """Test a form with an invalid name and no template variables."""
        data["name"] = "test user"
        response = client.post(url, data=data)
        assert response.status_code == 200
        # No AppUser created
        assert AppUser.objects.count() == 0
        # The form and template variables formset are included in the context
        assert isinstance(response.context.get("form"), AppUserForm)
        assert isinstance(response.context.get("variables_formset"), AppUserTemplateVariableFormSet)
        # Ensure the expected error message is displayed on the page
        expected_error = "Name can only contain alphanumeric characters, underscores, hyphens, and not more than one colon."
        assert response.context["form"].errors["name"][0] == expected_error
        assert expected_error in response.content.decode()

    def test_duplicate_name(self, client, url, user, project, data):
        """Test a form with a name already used for another user and no template variables."""
        other_user = AppUserFactory(project=project, name="appuser")
        data["name"] = other_user.name
        response = client.post(url, data=data)
        assert response.status_code == 200
        # No new AppUser created
        assert AppUser.objects.count() == 1
        # The form and template variables formset are included in the context
        assert isinstance(response.context.get("form"), AppUserForm)
        assert isinstance(response.context.get("variables_formset"), AppUserTemplateVariableFormSet)
        # Ensure the expected error message is displayed on the page
        expected_error = "An app user with the same name already exists in the current project."
        assert response.context["form"].errors["name"][0] == expected_error
        assert expected_error in response.content.decode()

    def test_valid_form_and_invalid_formset(self, client, url, user, data, template_variables):
        """Test a form with a valid name and invalid template variables formset."""
        data.update(
            {
                "app_user_template_variables-TOTAL_FORMS": 1,
                "app_user_template_variables-0-template_variable": template_variables[0].id,
                "app_user_template_variables-0-value": "",
            }
        )
        response = client.post(url, data=data)
        assert response.status_code == 200
        # No AppUser created
        assert AppUser.objects.count() == 0
        # The form and template variables formset are included in the context
        assert isinstance(response.context.get("form"), AppUserForm)
        assert isinstance(response.context.get("variables_formset"), AppUserTemplateVariableFormSet)
        # Ensure the expected error message is displayed on the page
        expected_error = "This field is required."
        assert response.context["variables_formset"].errors[0]["value"][0] == expected_error
        assert expected_error in response.content.decode()


class TestEditAppUser(ViewTestBase):
    @pytest.fixture
    def template_variables(self, project):
        return [
            project.template_variables.create(name="var1"),
            project.template_variables.create(name="var2"),
        ]

    @pytest.fixture
    def app_user(self, project, template_variables):
        app_user = AppUserFactory(project=project, name="testuser")
        var = template_variables[0]
        app_user.app_user_template_variables.create(
            template_variable=var, value=f"{var.name} value"
        )
        return app_user

    @pytest.fixture
    def url(self, app_user):
        return reverse(
            "odk_publish:edit-app-user",
            kwargs={"odk_project_pk": app_user.project_id, "app_user_id": app_user.id},
        )

    def test_get(self, client, url, user, app_user):
        response = client.get(url)
        assert response.status_code == 200
        assert isinstance(response.context.get("form"), AppUserForm)
        assert isinstance(response.context.get("variables_formset"), AppUserTemplateVariableFormSet)
        assert response.context["form"].instance == app_user
        assert response.context["variables_formset"].instance == app_user
        assert len(response.context["variables_formset"].forms) == 1

    @pytest.fixture
    def data(self, app_user, template_variables):
        """POST data with a different valid name and valid formset data that changes the
        user's current template variable and adds a new one.
        """
        app_user_template_var = app_user.app_user_template_variables.get()
        new_var = template_variables[1]
        return {
            "name": "newname",
            "app_user_template_variables-TOTAL_FORMS": 2,
            "app_user_template_variables-INITIAL_FORMS": 1,
            "app_user_template_variables-MIN_NUM_FORMS": 0,
            "app_user_template_variables-MAX_NUM_FORMS": 1000,
            "app_user_template_variables-0-app_user": app_user.id,
            "app_user_template_variables-0-id": app_user_template_var.id,
            "app_user_template_variables-0-template_variable": app_user_template_var.template_variable_id,
            "app_user_template_variables-0-value": f"edited {app_user_template_var.value}",
            "app_user_template_variables-1-template_variable": new_var.id,
            "app_user_template_variables-1-value": f"edited {new_var.name} value",
        }

    def test_valid_form_and_valid_formset(self, client, url, user, app_user, data):
        """Test a form with a valid name and valid template variables formset."""
        response = client.post(url, data=data, follow=True)
        assert response.status_code == 200
        # Ensure the app user's name was changed
        assert AppUser.objects.count() == 1
        app_user.refresh_from_db()
        assert app_user.name == data["name"]
        # Ensure the existing AppUserTemplateVariable was changed and a new one was added
        assert app_user.app_user_template_variables.count() == 2
        for var in app_user.app_user_template_variables.all():
            assert var.value == f"edited {var.template_variable.name} value"
        # Ensure the view redirects to the app users list page
        assert response.redirect_chain == [
            (reverse("odk_publish:app-user-list", args=[app_user.project_id]), 302)
        ]
        # Ensure there is a success message
        assert f"Successfully edited {app_user}." in response.content.decode()

    def test_valid_form_and_valid_formset_deleting_variable(
        self, client, url, user, app_user, data, template_variables
    ):
        """Test a form with a valid name and valid template variables formset that deletes
        the user's existing template variable.
        """
        data["app_user_template_variables-0-DELETE"] = "on"
        response = client.post(url, data=data, follow=True)
        assert response.status_code == 200
        # Ensure the app user's name was changed
        assert AppUser.objects.count() == 1
        app_user.refresh_from_db()
        assert app_user.name == data["name"]
        # Ensure the existing AppUserTemplateVariable was deleted and a new one was added
        assert app_user.app_user_template_variables.count() == 1
        app_user_template_var = app_user.app_user_template_variables.get()
        assert app_user_template_var.template_variable == template_variables[1]
        # Ensure the view redirects to the app users list page
        assert response.redirect_chain == [
            (reverse("odk_publish:app-user-list", args=[app_user.project_id]), 302)
        ]
        # Ensure there is a success message
        assert f"Successfully edited {app_user}." in response.content.decode()

    def check_invalid_form_or_formset(self, app_user, data, response):
        assert response.status_code == 200
        # The AppUser's name was not changed
        app_user.refresh_from_db()
        assert app_user.name != data["name"]
        # Ensure the existing AppUserTemplateVariable was not changed and a new one was not added
        assert app_user.app_user_template_variables.count() == 1
        for var in app_user.app_user_template_variables.all():
            assert var.value != f"edited {var.template_variable.name} value"
        # The form and template variables formset are included in the context
        assert isinstance(response.context.get("form"), AppUserForm)
        assert isinstance(response.context.get("variables_formset"), AppUserTemplateVariableFormSet)

    def test_invalid_name(self, client, url, user, app_user, data):
        """Test a form with an invalid name and no template variables."""
        data["name"] = "invalid name"
        response = client.post(url, data=data)
        self.check_invalid_form_or_formset(app_user, data, response)
        # Ensure the expected error message is displayed on the page
        expected_error = "Name can only contain alphanumeric characters, underscores, hyphens, and not more than one colon."
        assert response.context["form"].errors["name"][0] == expected_error
        assert expected_error in response.content.decode()

    def test_duplicate_name(self, client, url, user, app_user, data):
        """Test a form with a name already used for another user and no template variables."""
        other_user = AppUserFactory(project=app_user.project, name="newname")
        data["name"] = other_user.name
        response = client.post(url, data=data)
        self.check_invalid_form_or_formset(app_user, data, response)
        # Ensure the expected error message is displayed on the page
        expected_error = "An app user with the same name already exists in the current project."
        assert response.context["form"].errors["name"][0] == expected_error
        assert expected_error in response.content.decode()

    def test_valid_form_and_invalid_formset(self, client, url, user, app_user, data):
        """Test a form with a valid name and invalid template variables formset."""
        data["app_user_template_variables-0-value"] = ""
        response = client.post(url, data=data)
        self.check_invalid_form_or_formset(app_user, data, response)
        # Ensure the expected error message is displayed on the page
        expected_error = "This field is required."
        assert response.context["variables_formset"].errors[0]["value"][0] == expected_error
>>>>>>> 163d3587
        assert expected_error in response.content.decode()<|MERGE_RESOLUTION|>--- conflicted
+++ resolved
@@ -19,16 +19,12 @@
 )
 from apps.odk_publish.etl.odk.constants import DEFAULT_COLLECT_SETTINGS
 from apps.odk_publish.etl.odk.publish import ProjectAppUserAssignment
-<<<<<<< HEAD
 from apps.odk_publish.forms import (
-    AppUserConfirmImportForm,
-    AppUserImportForm,
+    AppUserForm,
+    AppUserTemplateVariableFormSet,
     ProjectForm,
     ProjectTemplateVariableFormSet,
 )
-=======
-from apps.odk_publish.forms import AppUserForm, AppUserTemplateVariableFormSet
->>>>>>> 163d3587
 from apps.odk_publish.models import AppUser, FormTemplate
 
 
@@ -300,149 +296,6 @@
         )
 
 
-<<<<<<< HEAD
-class TestEditProject(ViewTestBase):
-    @pytest.fixture
-    def url(self, project):
-        return reverse(
-            "odk_publish:edit-project",
-            kwargs={"odk_project_pk": project.pk},
-        )
-
-    def test_get(self, client, url, user, project):
-        response = client.get(url)
-        assert response.status_code == 200
-        assert response.context["form"].instance == project
-
-    @pytest.fixture
-    def other_central_server(self):
-        return CentralServerFactory()
-
-    @pytest.fixture
-    def template_variables(self):
-        return TemplateVariableFactory.create_batch(2)
-
-    @pytest.fixture
-    def data(self, project, template_variables):
-        """POST data with a different valid name and valid formset data that changes
-        an existing ProjectTemplateVariable and adds a new one.
-        """
-        var = template_variables[0]
-        project_template_var = project.project_template_variables.create(
-            template_variable=var, value=f"{var.name} value"
-        )
-        new_var = template_variables[1]
-        return {
-            "name": "New name",
-            "central_server": project.central_server_id,
-            "project_template_variables-TOTAL_FORMS": 2,
-            "project_template_variables-INITIAL_FORMS": 1,
-            "project_template_variables-MIN_NUM_FORMS": 0,
-            "project_template_variables-MAX_NUM_FORMS": 1000,
-            "project_template_variables-0-project": project.id,
-            "project_template_variables-0-id": project_template_var.id,
-            "project_template_variables-0-template_variable": project_template_var.template_variable_id,
-            "project_template_variables-0-value": f"edited {project_template_var.value}",
-            "project_template_variables-1-template_variable": new_var.id,
-            "project_template_variables-1-value": f"edited {new_var.name} value",
-        }
-
-    def test_valid_form_and_valid_formset(
-        self, client, url, user, project, data, template_variables, other_central_server
-    ):
-        """Ensures the Project is updated when a valid form and valid variables formset are submitted."""
-        data.update(
-            {
-                "central_server": other_central_server.id,
-                "template_variables": [i.id for i in template_variables],
-            }
-        )
-        response = client.post(url, data=data, follow=True)
-        assert response.status_code == 200
-        project.refresh_from_db()
-        assert project.name == "New name"
-        assert project.central_server == other_central_server
-        assert set(project.template_variables.all()) == set(template_variables)
-        # Ensure the existing ProjectTemplateVariable was changed and a new one was added
-        assert project.project_template_variables.count() == 2
-        for var in project.project_template_variables.all():
-            assert var.value == f"edited {var.template_variable.name} value"
-        # Ensure the view redirects to the form templates list page
-        assert response.redirect_chain == [
-            (reverse("odk_publish:form-template-list", args=[project.id]), 302)
-        ]
-        # Ensure there is a success message
-        assert f"Successfully edited {project}." in response.content.decode()
-
-    def test_valid_form_and_valid_formset_deleting_variable(
-        self, client, url, user, project, data, template_variables, other_central_server
-    ):
-        """Test a valid form and valid template variables formset that deletes
-        the existing ProjectTemplateVariable.
-        """
-        data.update(
-            {
-                "central_server": other_central_server.id,
-                "template_variables": [i.id for i in template_variables],
-                "project_template_variables-0-DELETE": "on",
-            }
-        )
-        response = client.post(url, data=data, follow=True)
-        assert response.status_code == 200
-        project.refresh_from_db()
-        assert project.name == "New name"
-        assert project.central_server == other_central_server
-        assert set(project.template_variables.all()) == set(template_variables)
-        # Ensure the existing ProjectTemplateVariable was changed and a new one was added
-        assert project.project_template_variables.count() == 1
-        project_template_var = project.project_template_variables.get()
-        assert project_template_var.template_variable == template_variables[1]
-        # Ensure the view redirects to the form templates list page
-        assert response.redirect_chain == [
-            (reverse("odk_publish:form-template-list", args=[project.id]), 302)
-        ]
-        # Ensure there is a success message
-        assert f"Successfully edited {project}." in response.content.decode()
-
-    def check_invalid_form_or_formset(self, project, data, response):
-        assert response.status_code == 200
-        # The Project was not changed
-        project.refresh_from_db()
-        assert project.name != data["name"]
-        # Ensure the existing ProjectTemplateVariable was not changed and a new one was not added
-        assert project.project_template_variables.count() == 1
-        for var in project.project_template_variables.all():
-            assert var.value != f"edited {var.template_variable.name} value"
-        # The form and template variables formset are included in the context
-        assert isinstance(response.context.get("form"), ProjectForm)
-        assert isinstance(response.context.get("variables_formset"), ProjectTemplateVariableFormSet)
-
-    def test_invalid_form(self, client, url, user, project, data):
-        data.update(
-            {
-                "name": "",
-                "central_server": "",
-            }
-        )
-        response = client.post(url, data=data)
-        self.check_invalid_form_or_formset(project, data, response)
-        assert response.context["form"].errors == {
-            "name": ["This field is required."],
-            "central_server": ["This field is required."],
-        }
-
-    def test_valid_form_and_invalid_formset(self, client, url, user, project, data):
-        """Test a form with a valid name and invalid template variables formset."""
-        data["project_template_variables-0-template_variable"] = ""
-        response = client.post(url, data=data)
-        self.check_invalid_form_or_formset(project, data, response)
-        # Ensure the expected error message is displayed on the page
-        expected_error = "This field is required."
-        assert (
-            response.context["variables_formset"].errors[0]["template_variable"][0]
-            == expected_error
-        )
-=======
 class TestAddAppUser(ViewTestBase):
     @pytest.fixture
     def url(self, project):
@@ -711,5 +564,148 @@
         # Ensure the expected error message is displayed on the page
         expected_error = "This field is required."
         assert response.context["variables_formset"].errors[0]["value"][0] == expected_error
->>>>>>> 163d3587
+        assert expected_error in response.content.decode()
+
+
+class TestEditProject(ViewTestBase):
+    @pytest.fixture
+    def url(self, project):
+        return reverse(
+            "odk_publish:edit-project",
+            kwargs={"odk_project_pk": project.pk},
+        )
+
+    def test_get(self, client, url, user, project):
+        response = client.get(url)
+        assert response.status_code == 200
+        assert response.context["form"].instance == project
+
+    @pytest.fixture
+    def other_central_server(self):
+        return CentralServerFactory()
+
+    @pytest.fixture
+    def template_variables(self):
+        return TemplateVariableFactory.create_batch(2)
+
+    @pytest.fixture
+    def data(self, project, template_variables):
+        """POST data with a different valid name and valid formset data that changes
+        an existing ProjectTemplateVariable and adds a new one.
+        """
+        var = template_variables[0]
+        project_template_var = project.project_template_variables.create(
+            template_variable=var, value=f"{var.name} value"
+        )
+        new_var = template_variables[1]
+        return {
+            "name": "New name",
+            "central_server": project.central_server_id,
+            "project_template_variables-TOTAL_FORMS": 2,
+            "project_template_variables-INITIAL_FORMS": 1,
+            "project_template_variables-MIN_NUM_FORMS": 0,
+            "project_template_variables-MAX_NUM_FORMS": 1000,
+            "project_template_variables-0-project": project.id,
+            "project_template_variables-0-id": project_template_var.id,
+            "project_template_variables-0-template_variable": project_template_var.template_variable_id,
+            "project_template_variables-0-value": f"edited {project_template_var.value}",
+            "project_template_variables-1-template_variable": new_var.id,
+            "project_template_variables-1-value": f"edited {new_var.name} value",
+        }
+
+    def test_valid_form_and_valid_formset(
+        self, client, url, user, project, data, template_variables, other_central_server
+    ):
+        """Ensures the Project is updated when a valid form and valid variables formset are submitted."""
+        data.update(
+            {
+                "central_server": other_central_server.id,
+                "template_variables": [i.id for i in template_variables],
+            }
+        )
+        response = client.post(url, data=data, follow=True)
+        assert response.status_code == 200
+        project.refresh_from_db()
+        assert project.name == "New name"
+        assert project.central_server == other_central_server
+        assert set(project.template_variables.all()) == set(template_variables)
+        # Ensure the existing ProjectTemplateVariable was changed and a new one was added
+        assert project.project_template_variables.count() == 2
+        for var in project.project_template_variables.all():
+            assert var.value == f"edited {var.template_variable.name} value"
+        # Ensure the view redirects to the form templates list page
+        assert response.redirect_chain == [
+            (reverse("odk_publish:form-template-list", args=[project.id]), 302)
+        ]
+        # Ensure there is a success message
+        assert f"Successfully edited {project}." in response.content.decode()
+
+    def test_valid_form_and_valid_formset_deleting_variable(
+        self, client, url, user, project, data, template_variables, other_central_server
+    ):
+        """Test a valid form and valid template variables formset that deletes
+        the existing ProjectTemplateVariable.
+        """
+        data.update(
+            {
+                "central_server": other_central_server.id,
+                "template_variables": [i.id for i in template_variables],
+                "project_template_variables-0-DELETE": "on",
+            }
+        )
+        response = client.post(url, data=data, follow=True)
+        assert response.status_code == 200
+        project.refresh_from_db()
+        assert project.name == "New name"
+        assert project.central_server == other_central_server
+        assert set(project.template_variables.all()) == set(template_variables)
+        # Ensure the existing ProjectTemplateVariable was changed and a new one was added
+        assert project.project_template_variables.count() == 1
+        project_template_var = project.project_template_variables.get()
+        assert project_template_var.template_variable == template_variables[1]
+        # Ensure the view redirects to the form templates list page
+        assert response.redirect_chain == [
+            (reverse("odk_publish:form-template-list", args=[project.id]), 302)
+        ]
+        # Ensure there is a success message
+        assert f"Successfully edited {project}." in response.content.decode()
+
+    def check_invalid_form_or_formset(self, project, data, response):
+        assert response.status_code == 200
+        # The Project was not changed
+        project.refresh_from_db()
+        assert project.name != data["name"]
+        # Ensure the existing ProjectTemplateVariable was not changed and a new one was not added
+        assert project.project_template_variables.count() == 1
+        for var in project.project_template_variables.all():
+            assert var.value != f"edited {var.template_variable.name} value"
+        # The form and template variables formset are included in the context
+        assert isinstance(response.context.get("form"), ProjectForm)
+        assert isinstance(response.context.get("variables_formset"), ProjectTemplateVariableFormSet)
+
+    def test_invalid_form(self, client, url, user, project, data):
+        data.update(
+            {
+                "name": "",
+                "central_server": "",
+            }
+        )
+        response = client.post(url, data=data)
+        self.check_invalid_form_or_formset(project, data, response)
+        assert response.context["form"].errors == {
+            "name": ["This field is required."],
+            "central_server": ["This field is required."],
+        }
+
+    def test_valid_form_and_invalid_formset(self, client, url, user, project, data):
+        """Test a form with a valid name and invalid template variables formset."""
+        data["project_template_variables-0-template_variable"] = ""
+        response = client.post(url, data=data)
+        self.check_invalid_form_or_formset(project, data, response)
+        # Ensure the expected error message is displayed on the page
+        expected_error = "This field is required."
+        assert (
+            response.context["variables_formset"].errors[0]["template_variable"][0]
+            == expected_error
+        )
         assert expected_error in response.content.decode()