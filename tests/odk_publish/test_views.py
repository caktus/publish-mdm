import json
import os
import shutil
from io import StringIO

import pytest
from django.urls import reverse
from django.conf import settings
from django.db.models import Q
from import_export.formats.base_formats import CSV
from import_export.tmp_storages import MediaStorage
from pygments import highlight
from pygments.formatters import HtmlFormatter
from pygments.lexers.data import JsonLexer

from tests.odk_publish.factories import (
    AppUserFactory,
    AppUserFormTemplateFactory,
    FormTemplateFactory,
    ProjectFactory,
    UserFactory,
)
from apps.odk_publish.etl.odk.constants import DEFAULT_COLLECT_SETTINGS
from apps.odk_publish.etl.odk.publish import ProjectAppUserAssignment
from apps.odk_publish.forms import AppUserConfirmImportForm, AppUserImportForm
from apps.odk_publish.models import AppUser


@pytest.mark.django_db
class ViewTestBase:
    @pytest.fixture
    def user(self, client):
        user = UserFactory()
        user.save()
        client.force_login(user=user)
        return user

    @pytest.fixture
    def project(self):
        return ProjectFactory(central_server__base_url="https://central")

    def test_login_required(self, client, url):
        response = client.get(url)
        assert response.status_code == 302

    def test_get(self, client, url, user):
        response = client.get(url)
        assert response.status_code == 200


class TestPublishTemplate(ViewTestBase):
    """Test the PublishTemplateForm form validation."""

    @pytest.fixture
    def form_template(self, project):
        return FormTemplateFactory(project=project)

    @pytest.fixture
    def url(self, project, form_template):
        return reverse(
            "odk_publish:form-template-publish",
            kwargs={"odk_project_pk": project.pk, "form_template_id": form_template.pk},
        )

    def test_post(self, client, url, user, project, form_template):
        app_user = AppUserFormTemplateFactory(
            form_template=form_template, app_user__project=project
        ).app_user
        data = {"app_users": app_user.name, "form_template": form_template.id}
        response = client.post(url, data=data)
        assert response.status_code == 200
        assert response.context["form"].is_valid()

    def test_htmx_post(self, client, url, user, project, form_template):
        app_user = AppUserFormTemplateFactory(
            form_template=form_template, app_user__project=project
        ).app_user
        data = {"app_users": app_user.name, "form_template": form_template.id}
        response = client.post(url, data=data, headers={"HX-Request": "true"})
        assert response.status_code == 200
        # Check that the response triggers the WebSocket connection
        assert 'hx-ws="send"' in str(response.content)


class TestImport(ViewTestBase):
    """Test the AppUser import process."""

    @pytest.fixture
    def url(self, project):
        return reverse(
            "odk_publish:app-users-import",
            kwargs={"odk_project_pk": project.pk},
        )

    @pytest.fixture
    def csv_data(self):
        """Valid CSV import data with one new user."""
        return "id,name,central_id,form_templates\n,newuser,,"

    def teardown_class(cls):
        shutil.rmtree(os.path.join(settings.MEDIA_ROOT, "django-import-export"))

    def test_valid_upload(self, client, url, user, csv_data):
        """Ensure the review page is shown after a valid import file is uploaded."""
        data = {"format": 0, "import_file": StringIO(csv_data)}
        response = client.post(url, data=data)
        assert response.status_code == 200
        assert isinstance(response.context["form"], AppUserConfirmImportForm)
        assert (
            "Below is a preview of data to be imported. If you are satisfied "
            "with the results, click 'Confirm import'."
        ) in response.content.decode()
        assert len(response.context["result"].valid_rows()) == 1
        # The user should not be created yet
        assert AppUser.objects.count() == 0
        # The CSV data should be saved in a temp file
        import_format = CSV("utf-8-sig")
        tmp_storage = MediaStorage(
            name=response.context["form"].initial["import_file_name"],
            encoding=import_format.encoding,
            read_mode=import_format.get_read_mode(),
        )
        assert tmp_storage.read().decode(import_format.encoding) == csv_data

    def test_import_confirmed(self, client, url, user, csv_data, project):
        """Ensure confirming the import in the review page updates users."""
        # Save the CSV data in a temp file, as would happen when a valid file is uploaded
        import_format = CSV("utf-8-sig")
        tmp_storage = MediaStorage(
            encoding=import_format.encoding,
            read_mode=import_format.get_read_mode(),
        )
        tmp_storage.save(csv_data)
        # Submit a form for confirming the import
        data = {
            "import_file_name": tmp_storage.name,
            "original_file_name": "test.csv",
            "format": 0,
            "resource": "",
        }
        response = client.post(url, data=data, follow=True)
        # A new user is created and there's a redirect to the user list page
        # with a success message
        assert response.status_code == 200
        assert AppUser.objects.count() == 1
        assert response.redirect_chain == [
            (reverse("odk_publish:app-user-list", args=[project.id]), 302)
        ]
        assert (
            "Import finished successfully, with 1 new and 0 updated app users."
            in response.content.decode()
        )

    def test_invalid_upload(self, client, url, user, csv_data, project):
        """Ensure form validation errors are displayed in case of invalid data in the upload."""
        # Add a row with an invalid central_id
        csv_data += "\n,newuser2,xx,"
        data = {"format": 0, "import_file": StringIO(csv_data)}
        response = client.post(url, data=data)
        response_content = response.content.decode()
        expected_error = "Value must be an integer."
        result = response.context["result"]

        assert response.status_code == 200
        assert isinstance(response.context["form"], AppUserImportForm)
        assert (
            "Please correct these errors in your data where possible, then reupload "
            "it using the form above."
        ) in response_content
        assert len(result.invalid_rows) == 1
        assert result.invalid_rows[0].field_specific_errors["central_id"] == [expected_error]
        assert expected_error in response_content
        # A user should not be created
        assert AppUser.objects.count() == 0


<<<<<<< HEAD
@pytest.mark.django_db
class TestNonExistentProjectID:
    @pytest.fixture
    def user(self, client):
        user = UserFactory()
        user.save()
        client.force_login(user=user)
        return user

    @pytest.mark.parametrize(
        "url_name",
        [
            "app-user-list",
            "app-users-generate-qr-codes",
            "app-users-export",
            "app-users-import",
            "form-template-list",
        ],
    )
    def test_get_returns_404(self, client, user, url_name):
        """Ensure URLs that take a project ID as an argument return a 404 status code
        instead of a 500 for non-existent project IDs.
        """
        url = reverse(f"odk_publish:{url_name}", args=[99])
        response = client.get(url)
        assert response.status_code == 404
=======
class TestAppUserDetail(ViewTestBase):
    @pytest.fixture
    def app_user(self, project):
        return AppUserFactory(project=project, qr_code_data=DEFAULT_COLLECT_SETTINGS)

    @pytest.fixture
    def url(self, app_user):
        return reverse(
            "odk_publish:app-user-detail",
            kwargs={"odk_project_pk": app_user.project.pk, "app_user_pk": app_user.pk},
        )

    def test_get(self, client, url, user, app_user):
        """Ensure the AppUser detail page contains the syntax-highlighed JSON
        for the QR code data and a button to copy the JSON without newlines and
        extra spaces.
        """
        response = client.get(url)
        assert response.status_code == 200

        app_user.refresh_from_db()
        expected_highlight_html = highlight(
            json.dumps(app_user.qr_code_data, indent=4), JsonLexer(), HtmlFormatter(linenos="table")
        )
        response_html = response.content.decode()

        assert response.context["qr_code_data"] == json.dumps(
            app_user.qr_code_data, separators=(",", ":")
        )
        assert response.context["qr_code_highlight_html"] == expected_highlight_html
        assert expected_highlight_html in response_html
        assert "Copy JSON" in response_html


class TestGenerateQRCodes(ViewTestBase):
    @pytest.fixture
    def app_users(self, project):
        return AppUserFactory.create_batch(3, project=project)

    @pytest.fixture
    def url(self, project):
        return reverse(
            "odk_publish:app-users-generate-qr-codes",
            kwargs={"odk_project_pk": project.pk},
        )

    def test_get(self, client, url, user, project, app_users, mocker):
        """Ensure generating QR codes sets both the qr_code and qr_code_data fields
        for the project's users.
        """
        # Initially, qr_code and qr_code_data fields are not set for all app users
        assert project.app_users.count() == 3
        assert (
            project.app_users.filter(Q(qr_code__gt="") | Q(qr_code_data__isnull=False)).count() == 0
        )

        mocker.patch(
            "apps.odk_publish.etl.odk.publish.PublishService.get_app_users",
            return_value={
                app_user.name: ProjectAppUserAssignment(
                    projectId=project.central_id,
                    id=app_user.central_id,
                    type="field_key",
                    displayName="user1",
                    createdAt=app_user.created_at,
                    updatedAt=None,
                    deletedAt=None,
                    token="token1",
                )
                for app_user in app_users
            },
        )
        response = client.get(url, follow=True)
        assert response.status_code == 200
        assert response.redirect_chain == [
            (reverse("odk_publish:app-user-list", args=[project.id]), 302)
        ]
        # All app users should have their qr_code and qr_code_data fields set now
        assert project.app_users.filter(Q(qr_code="") | Q(qr_code_data__isnull=True)).count() == 0
>>>>>>> 2bc25542
<|MERGE_RESOLUTION|>--- conflicted
+++ resolved
@@ -174,7 +174,87 @@
         assert AppUser.objects.count() == 0
 
 
-<<<<<<< HEAD
+class TestAppUserDetail(ViewTestBase):
+    @pytest.fixture
+    def app_user(self, project):
+        return AppUserFactory(project=project, qr_code_data=DEFAULT_COLLECT_SETTINGS)
+
+    @pytest.fixture
+    def url(self, app_user):
+        return reverse(
+            "odk_publish:app-user-detail",
+            kwargs={"odk_project_pk": app_user.project.pk, "app_user_pk": app_user.pk},
+        )
+
+    def test_get(self, client, url, user, app_user):
+        """Ensure the AppUser detail page contains the syntax-highlighed JSON
+        for the QR code data and a button to copy the JSON without newlines and
+        extra spaces.
+        """
+        response = client.get(url)
+        assert response.status_code == 200
+
+        app_user.refresh_from_db()
+        expected_highlight_html = highlight(
+            json.dumps(app_user.qr_code_data, indent=4), JsonLexer(), HtmlFormatter(linenos="table")
+        )
+        response_html = response.content.decode()
+
+        assert response.context["qr_code_data"] == json.dumps(
+            app_user.qr_code_data, separators=(",", ":")
+        )
+        assert response.context["qr_code_highlight_html"] == expected_highlight_html
+        assert expected_highlight_html in response_html
+        assert "Copy JSON" in response_html
+
+
+class TestGenerateQRCodes(ViewTestBase):
+    @pytest.fixture
+    def app_users(self, project):
+        return AppUserFactory.create_batch(3, project=project)
+
+    @pytest.fixture
+    def url(self, project):
+        return reverse(
+            "odk_publish:app-users-generate-qr-codes",
+            kwargs={"odk_project_pk": project.pk},
+        )
+
+    def test_get(self, client, url, user, project, app_users, mocker):
+        """Ensure generating QR codes sets both the qr_code and qr_code_data fields
+        for the project's users.
+        """
+        # Initially, qr_code and qr_code_data fields are not set for all app users
+        assert project.app_users.count() == 3
+        assert (
+            project.app_users.filter(Q(qr_code__gt="") | Q(qr_code_data__isnull=False)).count() == 0
+        )
+
+        mocker.patch(
+            "apps.odk_publish.etl.odk.publish.PublishService.get_app_users",
+            return_value={
+                app_user.name: ProjectAppUserAssignment(
+                    projectId=project.central_id,
+                    id=app_user.central_id,
+                    type="field_key",
+                    displayName="user1",
+                    createdAt=app_user.created_at,
+                    updatedAt=None,
+                    deletedAt=None,
+                    token="token1",
+                )
+                for app_user in app_users
+            },
+        )
+        response = client.get(url, follow=True)
+        assert response.status_code == 200
+        assert response.redirect_chain == [
+            (reverse("odk_publish:app-user-list", args=[project.id]), 302)
+        ]
+        # All app users should have their qr_code and qr_code_data fields set now
+        assert project.app_users.filter(Q(qr_code="") | Q(qr_code_data__isnull=True)).count() == 0
+
+
 @pytest.mark.django_db
 class TestNonExistentProjectID:
     @pytest.fixture
@@ -200,85 +280,4 @@
         """
         url = reverse(f"odk_publish:{url_name}", args=[99])
         response = client.get(url)
-        assert response.status_code == 404
-=======
-class TestAppUserDetail(ViewTestBase):
-    @pytest.fixture
-    def app_user(self, project):
-        return AppUserFactory(project=project, qr_code_data=DEFAULT_COLLECT_SETTINGS)
-
-    @pytest.fixture
-    def url(self, app_user):
-        return reverse(
-            "odk_publish:app-user-detail",
-            kwargs={"odk_project_pk": app_user.project.pk, "app_user_pk": app_user.pk},
-        )
-
-    def test_get(self, client, url, user, app_user):
-        """Ensure the AppUser detail page contains the syntax-highlighed JSON
-        for the QR code data and a button to copy the JSON without newlines and
-        extra spaces.
-        """
-        response = client.get(url)
-        assert response.status_code == 200
-
-        app_user.refresh_from_db()
-        expected_highlight_html = highlight(
-            json.dumps(app_user.qr_code_data, indent=4), JsonLexer(), HtmlFormatter(linenos="table")
-        )
-        response_html = response.content.decode()
-
-        assert response.context["qr_code_data"] == json.dumps(
-            app_user.qr_code_data, separators=(",", ":")
-        )
-        assert response.context["qr_code_highlight_html"] == expected_highlight_html
-        assert expected_highlight_html in response_html
-        assert "Copy JSON" in response_html
-
-
-class TestGenerateQRCodes(ViewTestBase):
-    @pytest.fixture
-    def app_users(self, project):
-        return AppUserFactory.create_batch(3, project=project)
-
-    @pytest.fixture
-    def url(self, project):
-        return reverse(
-            "odk_publish:app-users-generate-qr-codes",
-            kwargs={"odk_project_pk": project.pk},
-        )
-
-    def test_get(self, client, url, user, project, app_users, mocker):
-        """Ensure generating QR codes sets both the qr_code and qr_code_data fields
-        for the project's users.
-        """
-        # Initially, qr_code and qr_code_data fields are not set for all app users
-        assert project.app_users.count() == 3
-        assert (
-            project.app_users.filter(Q(qr_code__gt="") | Q(qr_code_data__isnull=False)).count() == 0
-        )
-
-        mocker.patch(
-            "apps.odk_publish.etl.odk.publish.PublishService.get_app_users",
-            return_value={
-                app_user.name: ProjectAppUserAssignment(
-                    projectId=project.central_id,
-                    id=app_user.central_id,
-                    type="field_key",
-                    displayName="user1",
-                    createdAt=app_user.created_at,
-                    updatedAt=None,
-                    deletedAt=None,
-                    token="token1",
-                )
-                for app_user in app_users
-            },
-        )
-        response = client.get(url, follow=True)
-        assert response.status_code == 200
-        assert response.redirect_chain == [
-            (reverse("odk_publish:app-user-list", args=[project.id]), 302)
-        ]
-        # All app users should have their qr_code and qr_code_data fields set now
-        assert project.app_users.filter(Q(qr_code="") | Q(qr_code_data__isnull=True)).count() == 0
->>>>>>> 2bc25542
+        assert response.status_code == 404