--- conflicted
+++ resolved
@@ -17,17 +17,8 @@
 )
 from apps.odk_publish.etl.odk.constants import DEFAULT_COLLECT_SETTINGS
 from apps.odk_publish.etl.odk.publish import ProjectAppUserAssignment
-<<<<<<< HEAD
-from apps.odk_publish.forms import (
-    AppUserConfirmImportForm,
-    AppUserImportForm,
-    AppUserForm,
-    AppUserTemplateVariableFormSet,
-)
+from apps.odk_publish.forms import AppUserForm, AppUserTemplateVariableFormSet
 from apps.odk_publish.models import AppUser, FormTemplate
-=======
-from apps.odk_publish.models import FormTemplate
->>>>>>> c247dc6b
 
 
 @pytest.mark.django_db
