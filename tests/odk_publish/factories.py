--- conflicted
+++ resolved
@@ -96,15 +96,6 @@
     file = factory.django.FileField()
 
 
-<<<<<<< HEAD
-class ProjectAttachmentFactory(factory.django.DjangoModelFactory):
-    class Meta:
-        model = models.ProjectAttachment
-
-    name = factory.Faker("word")
-    project = factory.SubFactory(ProjectFactory)
-    file = factory.django.FileField()
-=======
 class AppUserTemplateVariableFactory(factory.django.DjangoModelFactory):
     class Meta:
         model = models.AppUserTemplateVariable
@@ -112,4 +103,12 @@
     app_user = factory.SubFactory(AppUserFactory)
     template_variable = factory.SubFactory(TemplateVariableFactory)
     value = factory.Faker("word")
->>>>>>> caafcc68
+
+
+class ProjectAttachmentFactory(factory.django.DjangoModelFactory):
+    class Meta:
+        model = models.ProjectAttachment
+
+    name = factory.Faker("word")
+    project = factory.SubFactory(ProjectFactory)
+    file = factory.django.FileField()