--- conflicted
+++ resolved
@@ -2149,13 +2149,10 @@
             assertTemplateNotUsed(response, "publish_mdm/devices_list.html")
         # Ensure the forms for enrolling devices are included in the context
         assert isinstance(response.context.get("enroll_form"), DeviceEnrollmentQRCodeForm)
-<<<<<<< HEAD
         if settings.ACTIVE_MDM["name"] == "TinyMDM":
             assert isinstance(response.context.get("byod_form"), BYODDeviceEnrollmentForm)
         else:
             assert "byod_form" not in response.context
-=======
-        assert isinstance(response.context.get("byod_form"), BYODDeviceEnrollmentForm)
         # Ensure the search form and django-filter Filterset is in the context
         assert isinstance(response.context.get("search_form"), SearchForm)
         assert isinstance(response.context.get("filter"), DeviceFilter)
@@ -2164,7 +2161,6 @@
         assert set(filter.form["fleet"].field.choices) == {
             (fleet.id, f"{fleet.name} (10)") for fleet in fleets
         }
->>>>>>> f22efc0a
 
     @pytest.mark.parametrize("num_successful_fleets", [0, 1, 2])
     def test_sync(
@@ -2810,33 +2806,33 @@
         }
 
 
-class TestCheckMDMLicenseLimit(ViewTestBase):
+class TestCheckMDMLicenseLimit(ViewTestBase, TestTinyMDMOnly):
     """Test the check_mdm_license_limit view."""
 
     @pytest.fixture
     def url(self):
         return reverse("publish_mdm:check-mdm-license-limit")
 
-    def test_limit_reached(self, client, url, user, mocker, set_tinymdm_env_vars):
-        mock_check_license_limit = mocker.patch(
-            "apps.publish_mdm.views.check_license_limit", return_value=(5, 5)
+    def test_limit_reached(self, client, url, user, mocker, set_mdm_env_vars):
+        mock_check_license_limit = mocker.patch.object(
+            TinyMDM, "check_license_limit", return_value=(5, 5)
         )
         response = client.get(url)
         mock_check_license_limit.assert_called_once()
         assertContains(response, "The TinyMDM account's license limit has been reached.", html=True)
 
-    def test_limit_not_reached(self, client, url, user, mocker, set_tinymdm_env_vars):
-        mock_check_license_limit = mocker.patch(
-            "apps.publish_mdm.views.check_license_limit", return_value=(5, 4)
+    def test_limit_not_reached(self, client, url, user, mocker, set_mdm_env_vars):
+        mock_check_license_limit = mocker.patch.object(
+            TinyMDM, "check_license_limit", return_value=(5, 4)
         )
         response = client.get(url)
         mock_check_license_limit.assert_called_once()
         assert response.content == b""
 
-    def test_api_error(self, client, url, user, mocker, set_tinymdm_env_vars):
+    def test_api_error(self, client, url, user, mocker, set_mdm_env_vars):
         api_error = HTTPError("error")
-        mock_check_license_limit = mocker.patch(
-            "apps.publish_mdm.views.check_license_limit", side_effect=api_error
+        mock_check_license_limit = mocker.patch.object(
+            TinyMDM, "check_license_limit", side_effect=api_error
         )
         response = client.get(url)
         mock_check_license_limit.assert_called_once()
@@ -2848,7 +2844,7 @@
         )
 
     def test_no_api_credentials(self, client, url, user, mocker):
-        mock_check_license_limit = mocker.patch("apps.publish_mdm.views.check_license_limit")
+        mock_check_license_limit = mocker.patch.object(TinyMDM, "check_license_limit")
         response = client.get(url)
         mock_check_license_limit.assert_not_called()
         assertContains(response, "Unable to check if the TinyMDM license limit has been reached.")