--- conflicted
+++ resolved
@@ -1,9 +1,5 @@
 import json
-<<<<<<< HEAD
-=======
-import re
 from urllib.parse import urlencode
->>>>>>> f6743967
 
 import faker
 import pytest
